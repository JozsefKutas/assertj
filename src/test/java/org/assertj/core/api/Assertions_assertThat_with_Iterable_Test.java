/**
 * Licensed under the Apache License, Version 2.0 (the "License"); you may not use this file except in compliance with
 * the License. You may obtain a copy of the License at
 *
 * http://www.apache.org/licenses/LICENSE-2.0
 *
 * Unless required by applicable law or agreed to in writing, software distributed under the License is distributed on
 * an "AS IS" BASIS, WITHOUT WARRANTIES OR CONDITIONS OF ANY KIND, either express or implied. See the License for the
 * specific language governing permissions and limitations under the License.
 *
 * Copyright 2012-2016 the original author or authors.
 */
package org.assertj.core.api;

import static org.assertj.core.api.Assertions.assertThat;
import static org.assertj.core.util.Sets.newLinkedHashSet;

import org.junit.Test;

/**
 * Tests for <code>{@link Assertions#assertThat(Iterable)}</code>.
 * 
 * @author Alex Ruiz
 * @author Joel Costigliola
 */
public class Assertions_assertThat_with_Iterable_Test {

  @Test
  public void should_create_Assert() {
<<<<<<< HEAD
    Object assertions = Assertions.assertThat(newLinkedHashSet());
    assertThat(assertions).isNotNull();
=======
    assertThat(Assertions.assertThat(newLinkedHashSet())).isNotNull();
>>>>>>> 4c8f982c
  }

  @Test
  public void should_pass_actual() {
    Iterable<String> names = newLinkedHashSet("Luke");
    assertThat(Assertions.assertThat(names).actual).isSameAs(names);
  }
}<|MERGE_RESOLUTION|>--- conflicted
+++ resolved
@@ -27,12 +27,8 @@
 
   @Test
   public void should_create_Assert() {
-<<<<<<< HEAD
-    Object assertions = Assertions.assertThat(newLinkedHashSet());
-    assertThat(assertions).isNotNull();
-=======
-    assertThat(Assertions.assertThat(newLinkedHashSet())).isNotNull();
->>>>>>> 4c8f982c
+    AbstractIterableAssert<?, Iterable<? extends Object>, Object, ObjectAssert<Object>> assertThat = Assertions.assertThat(newLinkedHashSet());
+    assertThat(assertThat).isNotNull();
   }
 
   @Test

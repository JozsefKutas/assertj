/**
 * Licensed under the Apache License, Version 2.0 (the "License"); you may not use this file except in compliance with
 * the License. You may obtain a copy of the License at
 *
 * http://www.apache.org/licenses/LICENSE-2.0
 *
 * Unless required by applicable law or agreed to in writing, software distributed under the License is distributed on
 * an "AS IS" BASIS, WITHOUT WARRANTIES OR CONDITIONS OF ANY KIND, either express or implied. See the License for the
 * specific language governing permissions and limitations under the License.
 *
 * Copyright 2012-2017 the original author or authors.
 */
package org.assertj.core.api.objectarray;

import static org.assertj.core.api.Assertions.assertThat;
import static org.assertj.core.api.Assertions.tuple;
import static org.assertj.core.data.TolkienCharacter.Race.DWARF;
import static org.assertj.core.data.TolkienCharacter.Race.ELF;
import static org.assertj.core.data.TolkienCharacter.Race.HOBBIT;
import static org.assertj.core.data.TolkienCharacter.Race.MAIA;
import static org.assertj.core.data.TolkienCharacter.Race.MAN;
import static org.assertj.core.test.ExpectedException.none;
import static org.assertj.core.util.Arrays.array;

import java.util.Arrays;
import java.util.List;

import org.assertj.core.api.AbstractIterableAssert;
import org.assertj.core.api.iterable.Extractor;
import org.assertj.core.data.TolkienCharacter;
import org.assertj.core.test.Employee;
import org.assertj.core.test.ExpectedException;
import org.assertj.core.test.Name;
<<<<<<< HEAD
import org.assertj.core.util.introspection.IntrospectionError;
import org.junit.Before;
=======
import org.junit.BeforeClass;
>>>>>>> 30194f2e
import org.junit.Rule;
import org.junit.Test;

/**
 * Tests for <code>{@link AbstractIterableAssert#extracting(String)}</code>.
 * 
 * @author Joel Costigliola
 * @author Mateusz Haligowski
 */
public class ObjectArrayAssert_extracting_Test {

  private Employee yoda;
  private Employee luke;
  private Employee[] employees;
  private TolkienCharacter[] fellowshipOfTheRing;

  @Rule
  public ExpectedException thrown = none();

  @Before
  public void setUpOnce() {
    yoda = new Employee(1L, new Name("Yoda"), 800);
    luke = new Employee(2L, new Name("Luke", "Skywalker"), 26);
    employees = array(yoda, luke);
    fellowshipOfTheRing = new TolkienCharacter[8];
    fellowshipOfTheRing[0] = TolkienCharacter.of("Frodo", 33, HOBBIT);
    fellowshipOfTheRing[1] = TolkienCharacter.of("Sam", 38, HOBBIT);
    fellowshipOfTheRing[2] = TolkienCharacter.of("Gandalf", 2020, MAIA);
    fellowshipOfTheRing[3] = TolkienCharacter.of("Legolas", 1000, ELF);
    fellowshipOfTheRing[4] = TolkienCharacter.of("Pippin", 28, HOBBIT);
    fellowshipOfTheRing[5] = TolkienCharacter.of("Gimli", 139, DWARF);
    fellowshipOfTheRing[6] = TolkienCharacter.of("Aragorn", 87, MAN);
    fellowshipOfTheRing[7] = TolkienCharacter.of("Boromir", 37, MAN);
  }

  @Test
  public void should_allow_assertions_on_property_values_extracted_from_given_iterable() {
    assertThat(employees).extracting("age").containsOnly(800, 26);
  }

  @Test
  public void should_allow_assertions_on_property_values_extracted_from_given_iterable_with_extracted_type_defined()
       {
    assertThat(employees).extracting("name", Name.class).containsOnly(new Name("Yoda"), new Name("Luke", "Skywalker"));
  }

  @Test
  public void should_allow_assertions_on_field_values_extracted_from_given_iterable() {
    // basic types
    assertThat(employees).extracting("id").containsOnly(1L, 2L);
    // object
    assertThat(employees).extracting("name").containsOnly(new Name("Yoda"), new Name("Luke", "Skywalker"));
    // nested property
    assertThat(employees).extracting("name.first").containsOnly("Yoda", "Luke");
  }

  @Test
  public void should_throw_error_if_no_property_nor_field_with_given_name_can_be_extracted() {
    thrown.expectIntrospectionError();
    assertThat(employees).extracting("unknown");
  }

  @Test
  public void should_allow_assertions_on_multiple_extracted_values_from_given_iterable() {
    assertThat(employees).extracting("name.first", "age", "id").containsOnly(tuple("Yoda", 800, 1L),
                                                                             tuple("Luke", 26, 2L));
  }

  @Test
  public void should_throw_error_if_one_property_or_field_can_not_be_extracted() {
<<<<<<< HEAD
    thrown.expect(IntrospectionError.class);
    assertThat(employees).extracting("unknown", "age", "id").containsOnly(tuple("Yoda", 800, 1L),
                                                                          tuple("Luke", 26, 2L));
=======
    thrown.expectIntrospectionError();
    assertThat(employees).extracting("unknown", "age", "id").containsOnly(tuple("Yoda", 800, 1L), tuple("Luke", 26, 2L));
>>>>>>> 30194f2e
  }

  @Test
  public void should_allow_assertions_on_extractor_assertions_extracted_from_given_array() {
    assertThat(employees).extracting(new Extractor<Employee, String>() {
      @Override
      public String extract(Employee input) {
        return input.getName().getFirst();
      }
    }).containsOnly("Yoda", "Luke");
  }

  @Test
  public void should_allow_assertions_on_two_extracted_values_from_given_iterable_by_using_a_function() {

    assertThat(fellowshipOfTheRing).extracting(TolkienCharacter::getName,
                                               TolkienCharacter::getAge)
                                   .containsOnly(tuple("Frodo", 33),
                                                 tuple("Sam", 38),
                                                 tuple("Gandalf", 2020),
                                                 tuple("Legolas", 1000),
                                                 tuple("Pippin", 28),
                                                 tuple("Gimli", 139),
                                                 tuple("Aragorn", 87),
                                                 tuple("Boromir", 37));
  }

  @Test
  public void should_allow_assertions_on_three_extracted_values_from_given_iterable_by_using_a_function() {

    assertThat(fellowshipOfTheRing).extracting(TolkienCharacter::getName,
                                               TolkienCharacter::getAge,
                                               TolkienCharacter::getRace)
                                   .containsOnly(tuple("Frodo", 33, HOBBIT),
                                                 tuple("Sam", 38, HOBBIT),
                                                 tuple("Gandalf", 2020, MAIA),
                                                 tuple("Legolas", 1000, ELF),
                                                 tuple("Pippin", 28, HOBBIT),
                                                 tuple("Gimli", 139, DWARF),
                                                 tuple("Aragorn", 87, MAN),
                                                 tuple("Boromir", 37, MAN));
  }

  @Test
  public void should_allow_assertions_on_four_extracted_values_from_given_iterable_by_using_a_function() {

    assertThat(fellowshipOfTheRing).extracting(TolkienCharacter::getName,
                                               TolkienCharacter::getAge,
                                               TolkienCharacter::getRace,
                                               character -> character.name)
                                   .containsOnly(tuple("Frodo", 33, HOBBIT, "Frodo"),
                                                 tuple("Sam", 38, HOBBIT, "Sam"),
                                                 tuple("Gandalf", 2020, MAIA, "Gandalf"),
                                                 tuple("Legolas", 1000, ELF, "Legolas"),
                                                 tuple("Pippin", 28, HOBBIT, "Pippin"),
                                                 tuple("Gimli", 139, DWARF, "Gimli"),
                                                 tuple("Aragorn", 87, MAN, "Aragorn"),
                                                 tuple("Boromir", 37, MAN, "Boromir"));
  }

  @Test
  public void should_allow_assertions_on_five_extracted_values_from_given_iterable_by_using_a_function() {

    assertThat(fellowshipOfTheRing).extracting(TolkienCharacter::getName,
                                               TolkienCharacter::getAge,
                                               TolkienCharacter::getRace,
                                               character -> character.name,
                                               character -> character.age)
                                   .containsOnly(tuple("Frodo", 33, HOBBIT, "Frodo", 33),
                                                 tuple("Sam", 38, HOBBIT, "Sam", 38),
                                                 tuple("Gandalf", 2020, MAIA, "Gandalf", 2020),
                                                 tuple("Legolas", 1000, ELF, "Legolas", 1000),
                                                 tuple("Pippin", 28, HOBBIT, "Pippin", 28),
                                                 tuple("Gimli", 139, DWARF, "Gimli", 139),
                                                 tuple("Aragorn", 87, MAN, "Aragorn", 87),
                                                 tuple("Boromir", 37, MAN, "Boromir", 37));
  }

  @Test
  public void should_allow_assertions_on_more_than_five_extracted_values_from_given_iterable_by_using_a_function() {

    assertThat(fellowshipOfTheRing).extracting(TolkienCharacter::getName,
                                               TolkienCharacter::getAge,
                                               TolkienCharacter::getRace,
                                               character -> character.name,
                                               character -> character.age,
                                               character -> character.race)
                                   .containsOnly(tuple("Frodo", 33, HOBBIT, "Frodo", 33, HOBBIT),
                                                 tuple("Sam", 38, HOBBIT, "Sam", 38, HOBBIT),
                                                 tuple("Gandalf", 2020, MAIA, "Gandalf", 2020, MAIA),
                                                 tuple("Legolas", 1000, ELF, "Legolas", 1000, ELF),
                                                 tuple("Pippin", 28, HOBBIT, "Pippin", 28, HOBBIT),
                                                 tuple("Gimli", 139, DWARF, "Gimli", 139, DWARF),
                                                 tuple("Aragorn", 87, MAN, "Aragorn", 87, MAN),
                                                 tuple("Boromir", 37, MAN, "Boromir", 37, MAN));
  }

  @Test //https://github.com/joel-costigliola/assertj-core/issues/880
  public void should_be_able_to_extract_values_returned_from_default_methods_from_given_iterable_elements() {
    List<Person> people = Arrays.asList(new Person());

    assertThat(people).extracting("name").containsOnly("John Doe");
  }

  public static class Person implements DefaultName {
  }

  public static interface DefaultName {
    default String getName() {
      return "John Doe";
    }
  }
}<|MERGE_RESOLUTION|>--- conflicted
+++ resolved
@@ -31,12 +31,7 @@
 import org.assertj.core.test.Employee;
 import org.assertj.core.test.ExpectedException;
 import org.assertj.core.test.Name;
-<<<<<<< HEAD
-import org.assertj.core.util.introspection.IntrospectionError;
 import org.junit.Before;
-=======
-import org.junit.BeforeClass;
->>>>>>> 30194f2e
 import org.junit.Rule;
 import org.junit.Test;
 
@@ -107,14 +102,9 @@
 
   @Test
   public void should_throw_error_if_one_property_or_field_can_not_be_extracted() {
-<<<<<<< HEAD
-    thrown.expect(IntrospectionError.class);
+    thrown.expectIntrospectionError();
     assertThat(employees).extracting("unknown", "age", "id").containsOnly(tuple("Yoda", 800, 1L),
                                                                           tuple("Luke", 26, 2L));
-=======
-    thrown.expectIntrospectionError();
-    assertThat(employees).extracting("unknown", "age", "id").containsOnly(tuple("Yoda", 800, 1L), tuple("Luke", 26, 2L));
->>>>>>> 30194f2e
   }
 
   @Test

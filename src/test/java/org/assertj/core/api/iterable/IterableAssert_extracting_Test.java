/**
 * Licensed under the Apache License, Version 2.0 (the "License"); you may not use this file except in compliance with
 * the License. You may obtain a copy of the License at
 *
 * http://www.apache.org/licenses/LICENSE-2.0
 *
 * Unless required by applicable law or agreed to in writing, software distributed under the License is distributed on
 * an "AS IS" BASIS, WITHOUT WARRANTIES OR CONDITIONS OF ANY KIND, either express or implied. See the License for the
 * specific language governing permissions and limitations under the License.
 *
 * Copyright 2012-2017 the original author or authors.
 */
package org.assertj.core.api.iterable;

<<<<<<< HEAD
import static org.assertj.core.api.Assertions.*;
import static org.assertj.core.test.ExpectedException.*;
import static org.assertj.core.util.Lists.*;
import static org.assertj.core.data.TolkienCharacter.Race.*;

import java.util.ArrayList;
import java.util.Comparator;
import java.util.List;
=======
import static org.assertj.core.api.Assertions.assertThat;
import static org.assertj.core.api.Assertions.tuple;
import static org.assertj.core.test.ExpectedException.none;
import static org.assertj.core.util.Lists.newArrayList;

import java.util.Comparator;
>>>>>>> 3c100d24

import org.assertj.core.api.AbstractIterableAssert;
import org.assertj.core.data.TolkienCharacter;
import org.assertj.core.extractor.Extractors;
import org.assertj.core.groups.Tuple;
import org.assertj.core.test.Employee;
import org.assertj.core.test.ExpectedException;
import org.assertj.core.test.Name;
import org.junit.Before;
import org.junit.Rule;
import org.junit.Test;

/**
 * Tests for <code>{@link AbstractIterableAssert#extracting(String)}</code> and
 * <code>{@link AbstractIterableAssert#extracting(String...)}</code>.
 * 
 * @author Joel Costigliola
 * @author Mateusz Haligowski
 */
public class IterableAssert_extracting_Test {

  private Employee yoda;
  private Employee luke;
  private Iterable<Employee> employees;
  private final List<TolkienCharacter> fellowshipOfTheRing = new ArrayList<>();

  private static final Extractor<Employee, String> firstName = new Extractor<Employee, String>() {
	@Override
	public String extract(Employee input) {
	  return input.getName().getFirst();
	}
  };

  private static final Extractor<Employee, Integer> age = new Extractor<Employee, Integer>() {
	@Override
	public Integer extract(Employee input) {
	  return input.getAge();
	}
  };

  @Before
  public void setUp() {
	yoda = new Employee(1L, new Name("Yoda"), 800);
	luke = new Employee(2L, new Name("Luke", "Skywalker"), 26);
	employees = newArrayList(yoda, luke);
	fellowshipOfTheRing.add(TolkienCharacter.of("Frodo", 33, HOBBIT));
	fellowshipOfTheRing.add(TolkienCharacter.of("Sam", 38, HOBBIT));
	fellowshipOfTheRing.add(TolkienCharacter.of("Gandalf", 2020, MAIA));
	fellowshipOfTheRing.add(TolkienCharacter.of("Legolas", 1000, ELF));
	fellowshipOfTheRing.add(TolkienCharacter.of("Pippin", 28, HOBBIT));
	fellowshipOfTheRing.add(TolkienCharacter.of("Gimli", 139, DWARF));
	fellowshipOfTheRing.add(TolkienCharacter.of("Aragorn", 87, MAN));
	fellowshipOfTheRing.add(TolkienCharacter.of("Boromir", 37, MAN));
  }

  @Rule
  public ExpectedException thrown = none();

  @Test
  public void should_allow_assertions_on_property_values_extracted_from_given_iterable() {
    assertThat(employees).extracting("age")
                         .as("extract property backed by a private field")
                         .containsOnly(800, 26);
    assertThat(employees).extracting("adult")
                         .as("extract pure property")
                         .containsOnly(true, true);
    assertThat(employees).extracting("name.first")
                         .as("nested property")
                         .containsOnly("Yoda", "Luke");
    assertThat(employees).extracting("name")
                         .as("extract field that is also a property")
                         .containsOnly(new Name("Yoda"), new Name("Luke", "Skywalker"));
    assertThat(employees).extracting("name", Name.class)
                         .as("extract field that is also a property but specifying the extracted type")
                         .containsOnly(new Name("Yoda"), new Name("Luke", "Skywalker"));
  }

  @Test
  public void should_allow_assertions_on_null_property_values_extracted_from_given_iterable() {
    yoda.name.setFirst(null);
    assertThat(employees).extracting("name.first")
                         .as("not null property but null nested property")
                         .containsOnly(null, "Luke");
    yoda.setName(null);
    assertThat(employees).extracting("name.first")
                         .as("extract nested property when top property is null")
                         .containsOnly(null, "Luke");
    assertThat(employees).extracting("name")
                         .as("null property")
                         .containsOnly(null, new Name("Luke", "Skywalker"));
  }

  @Test
  public void should_allow_assertions_on_field_values_extracted_from_given_iterable() {
    assertThat(employees).extracting("id")
                         .as("extract field")
                         .containsOnly(1L, 2L);
    assertThat(employees).extracting("surname")
                         .as("null field")
                         .containsNull();
    assertThat(employees).extracting("surname.first")
                         .as("null nested field")
                         .containsNull();
    yoda.surname = new Name();
    assertThat(employees).extracting("surname.first")
                         .as("not null field but null nested field")
                         .containsNull();
    yoda.surname = new Name("Master");
    assertThat(employees).extracting("surname.first")
                         .as("nested field")
                         .containsOnly("Master", null);
    assertThat(employees).extracting("surname", Name.class)
                         .as("extract field specifying the extracted type")
                         .containsOnly(new Name("Master"), null);
  }

  @Test
  public void should_allow_assertions_on_property_values_extracted_from_given_iterable_with_extracted_type_defined()
       {
    // extract field that is also a property and check generic for comparator.
    assertThat(employees).extracting("name", Name.class).usingElementComparator(new Comparator<Name>() {
      @Override
      public int compare(Name o1, Name o2) {
        return o1.getFirst().compareTo(o2.getFirst());
      }
    }).containsOnly(new Name("Yoda"), new Name("Luke", "Skywalker"));
  }

  @Test
  public void should_throw_error_if_no_property_nor_field_with_given_name_can_be_extracted() {
    thrown.expectIntrospectionError();
    assertThat(employees).extracting("unknown");
  }

  @Test
  public void should_allow_assertions_on_multiple_extracted_values_from_given_iterable() {
    assertThat(employees).extracting("name.first", "age", "id").containsOnly(tuple("Yoda", 800, 1L),
                                                                             tuple("Luke", 26, 2L));
  }

  @Test
  public void should_throw_error_if_one_property_or_field_can_not_be_extracted() {
    thrown.expectIntrospectionError();
    assertThat(employees).extracting("unknown", "age", "id")
                         .containsOnly(tuple("Yoda", 800, 1L), tuple("Luke", 26, 2L));
  }

  @Test
  public void should_allow_extracting_single_values_using_extractor() {
	assertThat(employees).extracting(firstName).containsOnly("Yoda", "Luke");
	assertThat(employees).extracting(age).containsOnly(26, 800);
  }

  @Test
  public void should_allow_extracting_multiple_values_using_extractor() {
    assertThat(employees).extracting(new Extractor<Employee, Tuple>() {
      @Override
      public Tuple extract(Employee input) {
        return new Tuple(input.getName().getFirst(), input.getAge(), input.id);
      }
    }).containsOnly(tuple("Yoda", 800, 1L), tuple("Luke", 26, 2L));
  }

 @Test
  public void should_allow_extracting_by_toString_method() {
    assertThat(employees).extracting(Extractors.toStringMethod()).containsOnly(
        "Employee[id=1, name=Name[first='Yoda', last='null'], age=800]",
        "Employee[id=2, name=Name[first='Luke', last='Skywalker'], age=26]");
  }
<<<<<<< HEAD
    
  @Test
  public void should_allow_assertions_by_using_function_extracted_from_given_iterable() throws Exception {
	assertThat(fellowshipOfTheRing).extracting(TolkienCharacter::getName)
	                               .contains("Boromir", "Gandalf", "Frodo")
	                               .doesNotContain("Sauron", "Elrond");
  }

  @Test
  public void should_throw_error_if_function_fails() throws Exception {
	RuntimeException thrown = new RuntimeException();
	assertThatThrownBy(() -> assertThat(fellowshipOfTheRing).extracting(e -> {
	  throw thrown;
	}).isEqualTo(thrown));
  }

  @Test
  public void should_allow_assertions_on_two_extracted_values_from_given_iterable_by_using_a_function() {

	assertThat(fellowshipOfTheRing).extracting(TolkienCharacter::getName, 
	                                           TolkienCharacter::getAge)
	                               .containsOnly(tuple("Frodo", 33),
	                                             tuple("Sam", 38),
	                                             tuple("Gandalf", 2020),
	                                             tuple("Legolas", 1000),
	                                             tuple("Pippin", 28),
	                                             tuple("Gimli", 139),
	                                             tuple("Aragorn", 87),
	                                             tuple("Boromir", 37));
  }

  @Test
  public void should_allow_assertions_on_three_extracted_values_from_given_iterable_by_using_a_function() {

	assertThat(fellowshipOfTheRing).extracting(TolkienCharacter::getName,
	                                           TolkienCharacter::getAge,
	                                           TolkienCharacter::getRace)
	                               .containsOnly(tuple("Frodo", 33, HOBBIT),
	                                             tuple("Sam", 38, HOBBIT),
	                                             tuple("Gandalf", 2020, MAIA),
	                                             tuple("Legolas", 1000, ELF),
	                                             tuple("Pippin", 28, HOBBIT),
	                                             tuple("Gimli", 139, DWARF),
	                                             tuple("Aragorn", 87, MAN),
	                                             tuple("Boromir", 37, MAN));
  }

  @Test
  public void should_allow_assertions_on_four_extracted_values_from_given_iterable_by_using_a_function() {

	assertThat(fellowshipOfTheRing).extracting(TolkienCharacter::getName,
	                                           TolkienCharacter::getAge,
	                                           TolkienCharacter::getRace,
	                                           character -> character.name)
	                               .containsOnly(tuple("Frodo", 33, HOBBIT, "Frodo"),
	                                             tuple("Sam", 38, HOBBIT, "Sam"),
	                                             tuple("Gandalf", 2020, MAIA, "Gandalf"),
	                                             tuple("Legolas", 1000, ELF, "Legolas"),
	                                             tuple("Pippin", 28, HOBBIT, "Pippin"),
	                                             tuple("Gimli", 139, DWARF, "Gimli"),
	                                             tuple("Aragorn", 87, MAN, "Aragorn"),
	                                             tuple("Boromir", 37, MAN, "Boromir"));
  }

  @Test
  public void should_allow_assertions_on_five_extracted_values_from_given_iterable_by_using_a_function() {

	assertThat(fellowshipOfTheRing).extracting(TolkienCharacter::getName,
	                                           TolkienCharacter::getAge,
	                                           TolkienCharacter::getRace,
	                                           character -> character.name,
	                                           character -> character.age)
	                               .containsOnly(tuple("Frodo", 33, HOBBIT, "Frodo", 33),
	                                             tuple("Sam", 38, HOBBIT, "Sam", 38),
	                                             tuple("Gandalf", 2020, MAIA, "Gandalf", 2020),
	                                             tuple("Legolas", 1000, ELF, "Legolas", 1000),
	                                             tuple("Pippin", 28, HOBBIT, "Pippin", 28),
	                                             tuple("Gimli", 139, DWARF, "Gimli", 139),
	                                             tuple("Aragorn", 87, MAN, "Aragorn", 87),
	                                             tuple("Boromir", 37, MAN, "Boromir", 37));
  }

  @Test
  public void should_allow_assertions_on_more_than_five_extracted_values_from_given_iterable_by_using_a_function() {

	assertThat(fellowshipOfTheRing).extracting(TolkienCharacter::getName,
	                                           TolkienCharacter::getAge,
	                                           TolkienCharacter::getRace,
	                                           character -> character.name,
	                                           character -> character.age,
	                                           character -> character.race)
	                               .containsOnly(tuple("Frodo", 33, HOBBIT, "Frodo", 33, HOBBIT),
	                                             tuple("Sam", 38, HOBBIT, "Sam", 38, HOBBIT),
	                                             tuple("Gandalf", 2020, MAIA, "Gandalf", 2020, MAIA),
	                                             tuple("Legolas", 1000, ELF, "Legolas", 1000, ELF),
	                                             tuple("Pippin", 28, HOBBIT, "Pippin", 28, HOBBIT),
	                                             tuple("Gimli", 139, DWARF, "Gimli", 139, DWARF),
	                                             tuple("Aragorn", 87, MAN, "Aragorn", 87, MAN),
	                                             tuple("Boromir", 37, MAN, "Boromir", 37, MAN));
=======

  @Test
  public void should_use_property_field_names_as_description_when_extracting_simple_value_list() {
    thrown.expectAssertionErrorWithMessageContaining("[Extracted: name.first]");

    assertThat(employees).extracting("name.first").isEmpty();
  }

  @Test
  public void should_use_property_field_names_as_description_when_extracting_typed_simple_value_list() {
    thrown.expectAssertionErrorWithMessageContaining("[Extracted: name.first]");

    assertThat(employees).extracting("name.first", String.class).isEmpty();
  }

  @Test
  public void should_use_property_field_names_as_description_when_extracting_tuples_list() {
    thrown.expectAssertionErrorWithMessageContaining("[Extracted: name.first, name.last]");

    assertThat(employees).extracting("name.first", "name.last").isEmpty();
  }

  @Test
  public void should_keep_existing_description_if_set_when_extracting_typed_simple_value_list() {
    thrown.expectAssertionErrorWithMessageContaining("[check employees first name]");

    assertThat(employees).as("check employees first name").extracting("name.first", String.class).isEmpty();
  }

  @Test
  public void should_keep_existing_description_if_set_when_extracting_tuples_list() {
    thrown.expectAssertionErrorWithMessageContaining("[check employees name]");

    assertThat(employees).as("check employees name").extracting("name.first", "name.last").isEmpty();
  }

  @Test
  public void should_keep_existing_description_if_set_when_extracting_simple_value_list() {
    thrown.expectAssertionErrorWithMessageContaining("[check employees first name]");

    assertThat(employees).as("check employees first name").extracting("name.first").isEmpty();
>>>>>>> 3c100d24
  }
}<|MERGE_RESOLUTION|>--- conflicted
+++ resolved
@@ -12,23 +12,20 @@
  */
 package org.assertj.core.api.iterable;
 
-<<<<<<< HEAD
-import static org.assertj.core.api.Assertions.*;
-import static org.assertj.core.test.ExpectedException.*;
-import static org.assertj.core.util.Lists.*;
-import static org.assertj.core.data.TolkienCharacter.Race.*;
+import static org.assertj.core.api.Assertions.assertThat;
+import static org.assertj.core.api.Assertions.assertThatThrownBy;
+import static org.assertj.core.api.Assertions.tuple;
+import static org.assertj.core.data.TolkienCharacter.Race.DWARF;
+import static org.assertj.core.data.TolkienCharacter.Race.ELF;
+import static org.assertj.core.data.TolkienCharacter.Race.HOBBIT;
+import static org.assertj.core.data.TolkienCharacter.Race.MAIA;
+import static org.assertj.core.data.TolkienCharacter.Race.MAN;
+import static org.assertj.core.test.ExpectedException.none;
+import static org.assertj.core.util.Lists.newArrayList;
 
 import java.util.ArrayList;
 import java.util.Comparator;
 import java.util.List;
-=======
-import static org.assertj.core.api.Assertions.assertThat;
-import static org.assertj.core.api.Assertions.tuple;
-import static org.assertj.core.test.ExpectedException.none;
-import static org.assertj.core.util.Lists.newArrayList;
-
-import java.util.Comparator;
->>>>>>> 3c100d24
 
 import org.assertj.core.api.AbstractIterableAssert;
 import org.assertj.core.data.TolkienCharacter;
@@ -198,7 +195,6 @@
         "Employee[id=1, name=Name[first='Yoda', last='null'], age=800]",
         "Employee[id=2, name=Name[first='Luke', last='Skywalker'], age=26]");
   }
-<<<<<<< HEAD
     
   @Test
   public void should_allow_assertions_by_using_function_extracted_from_given_iterable() throws Exception {
@@ -236,7 +232,7 @@
 	assertThat(fellowshipOfTheRing).extracting(TolkienCharacter::getName,
 	                                           TolkienCharacter::getAge,
 	                                           TolkienCharacter::getRace)
-	                               .containsOnly(tuple("Frodo", 33, HOBBIT),
+	                               .containsOnly(tuple("Frodo", 33, TolkienCharacter.Race.HOBBIT),
 	                                             tuple("Sam", 38, HOBBIT),
 	                                             tuple("Gandalf", 2020, MAIA),
 	                                             tuple("Legolas", 1000, ELF),
@@ -298,7 +294,7 @@
 	                                             tuple("Gimli", 139, DWARF, "Gimli", 139, DWARF),
 	                                             tuple("Aragorn", 87, MAN, "Aragorn", 87, MAN),
 	                                             tuple("Boromir", 37, MAN, "Boromir", 37, MAN));
-=======
+  }
 
   @Test
   public void should_use_property_field_names_as_description_when_extracting_simple_value_list() {
@@ -340,6 +336,5 @@
     thrown.expectAssertionErrorWithMessageContaining("[check employees first name]");
 
     assertThat(employees).as("check employees first name").extracting("name.first").isEmpty();
->>>>>>> 3c100d24
   }
 }
--- conflicted
+++ resolved
@@ -45,18 +45,8 @@
 
   @Test
   public void should_fail_if_no_throwable_was_thrown() {
-<<<<<<< HEAD
-    try {
-      assertThatThrownBy(() -> {}).hasMessage("yo");
-    } catch (AssertionError e) {
-      assertThat(e).hasMessage("Expecting code to raise a throwable.");
-      return;
-    }
-    shouldHaveThrown(AssertionError.class);
-=======
     thrown.expectAssertionError("Expecting code to raise a throwable.");
-    assertThatThrownBy(notRaisingException()).hasMessage("yo");
->>>>>>> a6bae153
+    assertThatThrownBy(() -> {}).hasMessage("yo");
   }
 
   @Test

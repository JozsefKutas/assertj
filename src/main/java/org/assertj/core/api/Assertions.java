--- conflicted
+++ resolved
@@ -104,7 +104,6 @@
  *
  * List&lt;Employee&gt; newEmployees = employees.hired(TODAY);
  * {@link Assertions#assertThat(Iterable) assertThat}(newEmployees).{@link IterableAssert#hasSize(int) hasSize}(6);</code></pre>
-<<<<<<< HEAD
  * <p/>
  * This class only contains all <code>assertThat</code> methods, if you have ambiguous method compilation error, use either {@link AssertionsForClassTypes} or {@link AssertionsForInterfaceTypes}
  * and if you need both, fully qualify you assertThat method.
@@ -116,8 +115,6 @@
  * <p>
  * This why {@link Assertions} have been split in {@link AssertionsForClassTypes} and {@link AssertionsForInterfaceTypes}
  * (see http://stackoverflow.com/questions/29499847/ambiguous-method-in-java-8-why).
-=======
->>>>>>> 3304b3fa
  *
  * @author Alex Ruiz
  * @author Yvonne Wang
@@ -794,18 +791,10 @@
   }
 
   /**
-<<<<<<< HEAD
    * Creates a new instance of <code>{@link ZonedDateTimeAssert}</code>.
    *
-=======
-   * Creates a new instance of <code>{@link MapAssert}</code>.
-   * <p>
-   * Returned type is {@link MapAssert} as it overrides method to annotate them with {@link SafeVarargs} avoiding
-   * annoying warnings.
-   * 
    * @param <K> the type of keys in the map.
    * @param <V> the type of values in the map.
->>>>>>> 3304b3fa
    * @param actual the actual value.
    * @return the created assertion object.
    */
@@ -1048,49 +1037,19 @@
    * Allows to capture and then assert on a {@link Throwable} more easily when used with Java 8 lambdas.
    *
    * <p>
-<<<<<<< HEAD
-   * Example :
-   * </p>
-   *
-   * <pre><code class='java'>{@literal @}Test
-   * public void testException() {
-   *   assertThatThrownBy(() -> { throw new Exception("boom!"); }).isInstanceOf(Exception.class)
-   *                                                              .hasMessageContaining("boom");
+   * Java 8 example :
+   * <pre><code class='java'>  {@literal @}Test
+   *  public void testException() {
+   *    assertThatThrownBy(() -&gt; { throw new Exception("boom!") }).isInstanceOf(Exception.class)
+   *                                                               .hasMessageContaining("boom");
    * }</code></pre>
    *
    * If the provided {@link ThrowingCallable} does not raise an exception, an error is immediately raised,
    * in that case the test description provided with {@link AbstractAssert#as(String, Object...) as(String, Object...)} is not honored.
    * To use a test description, use {@link #catchThrowable(ThrowableAssert.ThrowingCallable)} as shown below.
    * <pre><code class='java'> // assertion will fail but "display me" won't appear in the error
-   * assertThatThrownBy(() -> { // do nothing }).as("display me").isInstanceOf(Exception.class);
-   *
-=======
-   * Java 8 example :
-   * <pre><code class='java'>  {@literal @}Test
-   *  public void testException() {
-   *    assertThatThrownBy(() -&gt; { throw new Exception("boom!") }).isInstanceOf(Exception.class)
-   *                                                              .hasMessageContaining("boom");
-   *  }</code></pre>
-   * 
-   * <p>
-   * Java 7 example :
-   * <pre><code class='java'> assertThatThrownBy(new ThrowingCallable() {
-   * 
-   *   {@literal @}Override
-   *   public void call() throws Exception {
-   *     throw new Exception("boom!");
-   *   }
-   *   
-   * }).isInstanceOf(Exception.class)
-   *   .hasMessageContaining("boom");</code></pre>
-   * 
-   * If the provided {@link ThrowingCallable} does not raise an exception, an error is immediately raised, 
-   * in that case the test description provided with {@link AbstractAssert#as(String, Object...) as(String, Object...)} is not honored. 
-   * To use a test description, use {@link #catchThrowable(ThrowableAssert.ThrowingCallable)} as shown below.  
-   * <pre><code class='java'> // assertion will fail but "display me" won't appear in the error 
    * assertThatThrownBy(() -&gt; { // do nothing }).as("display me").isInstanceOf(Exception.class);
-   * 
->>>>>>> 3304b3fa
+   *
    * // assertion will fail AND "display me" will appear in the error
    * Throwable thrown = catchThrowable(() -&gt; { // do nothing });
    * assertThat(thrown).as("display me").isInstanceOf(Exception.class); </code></pre>
@@ -1138,7 +1097,6 @@
    * assertThatCode(thrown).as("display me")
    *                       .isInstanceOf(Exception.class); </code></pre>
    * <p>
-<<<<<<< HEAD
    * This method was not named {@code assertThat} because the java compiler reported it ambiguous when used directly with a lambda :(  
    *
    * @param shouldRaiseOrNotThrowable The {@link ThrowingCallable} or lambda with the code that should raise the throwable.
@@ -1152,13 +1110,6 @@
 
   /**
    * Allows to catch an {@link Throwable} more easily when used with Java 8 lambdas.
-=======
-   * Java 8 example:
-   * <pre><code class='java'> {@literal @}Test
-   *  public void testException() {
-   *    // when
-   *    Throwable thrown = catchThrowable(() -&gt; { throw new Exception("boom!") });
->>>>>>> 3304b3fa
    *
    * <p>
    * This caught {@link Throwable} can then be asserted.
@@ -1325,12 +1276,7 @@
    * In error messages, sets the threshold when iterable/array formatting will on one line (if their String description
    * is less than this parameter) or it will be formatted with one element per line.
    * <p>
-<<<<<<< HEAD
-   * The following array will be formatted on one line as its length < 80
-   *
-=======
    * The following array will be formatted on one line as its length &lt; 80:
->>>>>>> 3304b3fa
    * <pre><code class='java'> String[] greatBooks = array("A Game of Thrones", "The Lord of the Rings", "Assassin's Apprentice");
    *
    * // formatted as:
@@ -1486,15 +1432,9 @@
    * <p>
    * Typical usage is to call <code>entry</code> in MapAssert <code>contains</code> assertion, see examples below :
    * <p>
-<<<<<<< HEAD
-   *
-   * <pre><code class='java'> Map<Ring, TolkienCharacter> ringBearers = ... // init omitted
-   *
-=======
-   * 
+   *
    * <pre><code class='java'> Map&lt;Ring, TolkienCharacter&gt; ringBearers = ... // init omitted
-   * 
->>>>>>> 3304b3fa
+   *
    * assertThat(ringBearers).contains(entry(oneRing, frodo), entry(nenya, galadriel));</code></pre>
    * @param <K> the type of keys in the map.
    * @param <V> the type of values in the map.
@@ -1606,12 +1546,7 @@
    * Assertions entry point for Byte {@link Offset} to use with isCloseTo assertions.
    * <p>
    * Typical usage :
-<<<<<<< HEAD
-   *
-   * <pre><code class='java'> assertThat((byte)10).isCloseTo((byte)11, within((byte)1));</code></pre>
-=======
    * <pre><code class='java'> assertThat((byte) 10).isCloseTo((byte) 11, within((byte) 1));</code></pre>
->>>>>>> 3304b3fa
    */
   public static Offset<Byte> within(Byte value) {
     return Offset.offset(value);
@@ -2557,27 +2492,16 @@
    * // this assertion fails ...
    * assertThat(new Example()).isNull();
    * // ... with error :
-<<<<<<< HEAD
-   * // "expected:<[null]> but was:<[Example]>"
+   * // "expected:&lt;[null]&gt; but was:&lt;[Example]&gt;"
    *
    * // this one fails ...
-=======
-   * // "expected:&lt;[null]&gt; but was:&lt;[Example]&gt;"
-   * 
-   * // this one fails ... 
->>>>>>> 3304b3fa
    * assertThat("foo").startsWith("bar");
    * // ... with error :
    * // Expecting:
    * //   &lt;$foo$&gt;
    * // to start with:
-<<<<<<< HEAD
-   * //   <$bar$></code></pre>
-   *
-=======
    * //   &lt;$bar$&gt;</code></pre>
-   *  
->>>>>>> 3304b3fa
+   *
    * @since 2.5.0 / 3.5.0
    */
   public static void useRepresentation(Representation customRepresentation) {

--- conflicted
+++ resolved
@@ -70,10 +70,7 @@
 
 /**
  * Entry point for assumption methods for different types, which allow to skip test execution on failed assumptions.
-<<<<<<< HEAD
-=======
  * @since 2.9.0 / 3.9.0
->>>>>>> a6165671
  */
 public class Assumptions {
 

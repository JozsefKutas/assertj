/**
 * Licensed under the Apache License, Version 2.0 (the "License"); you may not use this file except in compliance with
 * the License. You may obtain a copy of the License at
 *
 * http://www.apache.org/licenses/LICENSE-2.0
 *
 * Unless required by applicable law or agreed to in writing, software distributed under the License is distributed on
 * an "AS IS" BASIS, WITHOUT WARRANTIES OR CONDITIONS OF ANY KIND, either express or implied. See the License for the
 * specific language governing permissions and limitations under the License.
 *
 * Copyright 2012-2016 the original author or authors.
 */
package org.assertj.core.api;

import static java.util.Arrays.stream;
import static org.assertj.core.api.filter.Filters.filter;
import static org.assertj.core.extractor.Extractors.byName;
import static org.assertj.core.extractor.Extractors.resultOf;
import static org.assertj.core.util.Arrays.isArray;
import static org.assertj.core.util.IterableUtil.toArray;
import static org.assertj.core.util.Lists.newArrayList;
import static org.assertj.core.util.Preconditions.checkNotNull;

import java.lang.reflect.Array;
import java.util.Arrays;
import java.util.Collection;
import java.util.Comparator;
import java.util.HashSet;
import java.util.List;
import java.util.function.Function;
import java.util.function.Predicate;

import org.assertj.core.api.filter.FilterOperator;
import org.assertj.core.api.filter.Filters;
import org.assertj.core.api.iterable.Extractor;
import org.assertj.core.condition.Not;
import org.assertj.core.data.Index;
import org.assertj.core.groups.FieldsOrPropertiesExtractor;
import org.assertj.core.groups.Tuple;
import org.assertj.core.internal.CommonErrors;
import org.assertj.core.internal.ComparatorBasedComparisonStrategy;
import org.assertj.core.internal.FieldByFieldComparator;
import org.assertj.core.internal.IgnoringFieldsComparator;
import org.assertj.core.internal.Iterables;
import org.assertj.core.internal.ObjectArrayElementComparisonStrategy;
import org.assertj.core.internal.ObjectArrays;
import org.assertj.core.internal.Objects;
import org.assertj.core.internal.OnFieldsComparator;
import org.assertj.core.util.IterableUtil;
import org.assertj.core.util.VisibleForTesting;
import org.assertj.core.util.introspection.IntrospectionError;

/**
 * Assertion methods for arrays of objects.
 * <p>
 * To create an instance of this class, invoke <code>{@link Assertions#assertThat(T[])}</code>.
 * </p>
 * 
 * @param <T> the type of elements of the "actual" value.
 * 
 * @author Yvonne Wang
 * @author Alex Ruiz
 * @author Joel Costigliola
 * @author Nicolas François
 * @author Mikhail Mazursky
 * @author Mateusz Haligowski
 * @author Lovro Pandzic
 */
public abstract class AbstractObjectArrayAssert<S extends AbstractObjectArrayAssert<S, T>, T> extends
    AbstractAssert<S, T[]> implements IndexedObjectEnumerableAssert<AbstractObjectArrayAssert<S, T>, T>,
    ArraySortedAssert<AbstractObjectArrayAssert<S, T>, T> {

  @VisibleForTesting
  ObjectArrays arrays = ObjectArrays.instance();
  @VisibleForTesting
  Iterables iterables = Iterables.instance();

  protected AbstractObjectArrayAssert(T[] actual, Class<?> selfType) {
    super(actual, selfType);
  }

  /**
   * {@inheritDoc}
   * 
   * @throws AssertionError {@inheritDoc}
   */
  @Override
  public void isNullOrEmpty() {
    arrays.assertNullOrEmpty(info, actual);
  }

  /**
   * {@inheritDoc}
   * 
   * @throws AssertionError {@inheritDoc}
   */
  @Override
  public void isEmpty() {
    arrays.assertEmpty(info, actual);
  }

  /**
   * {@inheritDoc}
   * 
   * @throws AssertionError {@inheritDoc}
   */
  @Override
  public S isNotEmpty() {
    arrays.assertNotEmpty(info, actual);
    return myself;
  }

  /**
   * {@inheritDoc}
   * 
   * @throws AssertionError {@inheritDoc}
   */
  @Override
  public S hasSize(int expected) {
    arrays.assertHasSize(info, actual, expected);
    return myself;
  }

  /**
<<<<<<< HEAD
   * Verifies that the actual array has the same size as given array.
   * <p/>
   * Parameter is declared as Object to accept both Object[] and primitive arrays (e.g. int[]).
=======
   * Verifies that the actual array has the same size as the given array.
   * <p/>
   * Parameter is declared as Object to accept both {@code Object[]} and primitive arrays (e.g. {@code int[]}).
>>>>>>> 57e7ad68
   * <p/>
   * Example:
   * <pre><code class='java'> int[] oneTwoThree = {1, 2, 3};
   * int[] fourFiveSix = {4, 5, 6}; 
   * 
<<<<<<< HEAD
   * // assertion will pass
=======
   * // assertions will pass
>>>>>>> 57e7ad68
   * assertThat(oneTwoThree).hasSameSizeAs(fourFiveSix);</code></pre>
   * 
   * @param array the array to compare size with actual group.
   * @return {@code this} assertion object.
   * @throws AssertionError if the actual group is {@code null}.
   * @throws AssertionError if the array parameter is {@code null} or is not a true array.
   * @throws AssertionError if actual group and given array don't have the same size.
   */
  @Override
  public S hasSameSizeAs(Object other) {
    // same implementation as in AbstractArrayAssert, but can't inherit from it due to generics problem ...
    arrays.assertHasSameSizeAs(info, actual, other);
    return myself;
  }

  /**
<<<<<<< HEAD
   * Verifies that the actual group has the same size as given {@link Iterable}.
=======
   * Verifies that the actual group has the same size as the given {@link Iterable}.
>>>>>>> 57e7ad68
   * <p/>
   * Example:
   * <pre><code class='java'> int[] oneTwoThree = {1, 2, 3};
   * Iterable&lt;Ring&gt; elvesRings = newArrayList(vilya, nenya, narya); 
   * 
<<<<<<< HEAD
   * // assertion will pass
=======
   * // assertions will pass
>>>>>>> 57e7ad68
   * assertThat(oneTwoThree).hasSameSizeAs(elvesRings);</code></pre>
   * 
   * @param other the {@code Iterable} to compare size with actual group.
   * @return {@code this} assertion object.
   * @throws AssertionError if the actual group is {@code null}.
   * @throws AssertionError if the other {@code Iterable} is {@code null}.
   * @throws AssertionError if actual group and given {@code Iterable} don't have the same size.
   */
  @Override
  public S hasSameSizeAs(Iterable<?> other) {
    arrays.assertHasSameSizeAs(info, actual, other);
    return myself;
  }

  /**
   * Verifies that the actual group contains the given values, in any order.
   * <p>
   * Example :
   * <pre><code class='java'> String[] abc = {"a", "b", "c"};
   * 
   * // assertions will pass
   * assertThat(abc).contains("b", "a");
   * assertThat(abc).contains("b", "a", "b");
   * 
   * // assertion will fail
   * assertThat(abc).contains("d");</code></pre>
   * 
   * @param values the given values.
   * @return {@code this} assertion object.
   * @throws NullPointerException if the given argument is {@code null}.
   * @throws IllegalArgumentException if the given argument is an empty array.
   * @throws AssertionError if the actual group is {@code null}.
   * @throws AssertionError if the actual group does not contain the given values.
   */
  @Override
  public S contains(@SuppressWarnings("unchecked") T... values) {
    arrays.assertContains(info, actual, values);
    return myself;
  }

  /**
   * Verifies that the actual group contains only the given values and nothing else, <b>in any order</b>.
   * <p>
   * Example :
   * <pre><code class='java'> String[] abc = {"a", "b", "c"};
   *
   * // assertion will pass
   * assertThat(abc).containsOnly("c", "b", "a");
   * 
   * // assertion will fail because "c" is missing
   * assertThat(abc).containsOnly("a", "b");</code></pre>
   * 
   * @param values the given values.
   * @return {@code this} assertion object.
   * @throws NullPointerException if the given argument is {@code null}.
   * @throws IllegalArgumentException if the given argument is an empty array.
   * @throws AssertionError if the actual group is {@code null}.
   * @throws AssertionError if the actual group does not contain the given values, i.e. the actual group contains some
   *           or none of the given values, or the actual group contains more values than the given ones.
   */
  @Override
  public S containsOnly(@SuppressWarnings("unchecked") T... values) {
    arrays.assertContainsOnly(info, actual, values);
    return myself;
  }

  /**
<<<<<<< HEAD
   * Same semantic as {@link #containsOnly(Object[])} : verifies that actual contains all the elements of the given
   * iterable and nothing else, <b>in any order</b>.
=======
   * Same semantic as {@link #containsOnly(Object[])} : verifies that actual contains all elements of the given
   * {@code Iterable} and nothing else, <b>in any order</b>.
>>>>>>> 57e7ad68
   * <p/>
   * Example :
   * <pre><code class='java'> Ring[] rings = {nenya, vilya};
   * 
<<<<<<< HEAD
   * // assertions will pass
=======
   * // assertion will pass
>>>>>>> 57e7ad68
   * assertThat(rings).containsOnlyElementsOf(newArrayList(nenya, vilya));
   * assertThat(rings).containsOnlyElementsOf(newArrayList(nenya, nenya, vilya, vilya));
   * 
   * // assertion will fail as actual does not contain narya
   * assertThat(rings).containsOnlyElementsOf(newArrayList(nenya, vilya, narya));
<<<<<<< HEAD
   * // assertion will fail as actual contain nenya
=======
   * // assertion will fail as actual contains nenya
>>>>>>> 57e7ad68
   * assertThat(rings).containsOnlyElementsOf(newArrayList(vilya));</code></pre>
   * 
   * @param iterable the given {@code Iterable} we will get elements from.
   */
  @Override
  public S containsOnlyElementsOf(Iterable<? extends T> iterable) {
    return containsOnly(toArray(iterable));
  }

  /**
<<<<<<< HEAD
   * An alias of {@link #containsOnlyElementsOf(Iterable)} : verifies that actual contains all the elements of the
   * given iterable and nothing else, <b>in any order</b>.
=======
   * An alias of {@link #containsOnlyElementsOf(Iterable)} : verifies that actual contains all elements of the
   * given {@code Iterable} and nothing else, <b>in any order</b>.
>>>>>>> 57e7ad68
   * </p>
   * Example:
   * <pre><code class='java'> Ring[] elvesRings = {vilya, nenya, narya};
   * 
   * // assertions will pass:
   * assertThat(elvesRings).hasSameElementsAs(newArrayList(nenya, narya, vilya));
   * assertThat(elvesRings).hasSameElementsAs(newArrayList(nenya, narya, vilya, nenya));
   * 
   * // assertions will fail:
   * assertThat(elvesRings).hasSameElementsAs(newArrayList(nenya, narya));
   * assertThat(elvesRings).hasSameElementsAs(newArrayList(nenya, narya, vilya, oneRing));</code></pre>
   * 
<<<<<<< HEAD
   * @param iterable the Iterable whose elements we expect to be present
=======
   * @param iterable the {@code Iterable} whose elements we expect to be present
>>>>>>> 57e7ad68
   * @return this assertion object
   * @throws AssertionError if the actual group is {@code null}
   * @throws NullPointerException if the given {@code Iterable} is {@code null}
   * @throws AssertionError if the actual {@code Iterable} does not have the same elements, in any order, as the given
   *           {@code Iterable}
   */
  @Override
  public S hasSameElementsAs(Iterable<? extends T> iterable) {
    return containsOnlyElementsOf(iterable);
  }

  /**
   * Verifies that the actual group contains the given values only once.
   * <p>
   * Examples :
   * <pre><code class='java'> // array if a factory method to create arrays.
   * 
   * // assertions will pass
   * assertThat(array(&quot;winter&quot;, &quot;is&quot;, &quot;coming&quot;)).containsOnlyOnce(&quot;winter&quot;);
   * assertThat(array(&quot;winter&quot;, &quot;is&quot;, &quot;coming&quot;)).containsOnlyOnce(&quot;coming&quot;, &quot;winter&quot;);
   * 
   * // assertions will fail
   * assertThat(array(&quot;winter&quot;, &quot;is&quot;, &quot;coming&quot;)).containsOnlyOnce(&quot;Lannister&quot;);
   * assertThat(array(&quot;Aria&quot;, &quot;Stark&quot;, &quot;daughter&quot;, &quot;of&quot;, &quot;Ned&quot;, &quot;Stark&quot;)).containsOnlyOnce(&quot;Stark&quot;);
   * assertThat(array(&quot;Aria&quot;, &quot;Stark&quot;, &quot;daughter&quot;, &quot;of&quot;, &quot;Ned&quot;, &quot;Stark&quot;)).containsOnlyOnce(&quot;Stark&quot;, &quot;Lannister&quot;, &quot;Aria&quot;);</code></pre>
   * 
   * @param values the given values.
   * @return {@code this} assertion object.
   * @throws NullPointerException if the given argument is {@code null}.
   * @throws IllegalArgumentException if the given argument is an empty array.
   * @throws AssertionError if the actual group is {@code null}.
   * @throws AssertionError if the actual group does not contain the given values, i.e. the actual group contains some
   *           or none of the given values, or the actual group contains more than once these values.
   */
  @Override
  public S containsOnlyOnce(@SuppressWarnings("unchecked") T... values) {
    arrays.assertContainsOnlyOnce(info, actual, values);
    return myself;
  }

  /**
   * Verifies that the actual array contains only the given values and nothing else, <b>in order</b>.<br>
   * <p>
   * Example :
   * <pre><code class='java'> Ring[] elvesRings = {vilya, nenya, narya};
   * 
   * // assertion will pass
   * assertThat(elvesRings).containsExactly(vilya, nenya, narya);
   * 
   * // assertion will fail as actual and expected order differ
   * assertThat(elvesRings).containsExactly(nenya, vilya, narya);</code></pre>
   * 
   * @param values the given values.
   * @return {@code this} assertion object.
   * @throws NullPointerException if the given argument is {@code null}.
   * @throws AssertionError if the actual group is {@code null}.
   * @throws AssertionError if the actual group does not contain the given values with same order, i.e. the actual group
   *           contains some or none of the given values, or the actual group contains more values than the given ones
   *           or values are the same but the order is not.
   */
  @Override
  public S containsExactly(@SuppressWarnings("unchecked") T... values) {
    arrays.assertContainsExactly(info, actual, values);
    return myself;
  }

  /**
   * Same as {@link #containsExactly(Object...)} but handle the {@link Iterable} to array conversion : verifies that
   * actual contains all the elements of the given iterable and nothing else <b>in the same order</b>.
   * <p/>
   * Example :
   * <pre><code class='java'> Ring[] elvesRings = {vilya, nenya, narya};
   * 
   * // assertion will pass
   * assertThat(elvesRings).containsExactlyElementsOf(newLinkedList(vilya, nenya, narya));
   * 
   * // assertion will fail as actual and expected order differ
   * assertThat(elvesRings).containsExactlyElementsOf(newLinkedList(nenya, vilya, narya));</code></pre>
   *
   * @param iterable the given {@code Iterable} we will get elements from.
   */
  @Override
  public S containsExactlyInAnyOrder(@SuppressWarnings("unchecked") T... values) {
    arrays.assertContainsExactlyInAnyOrder(info, actual, values);
    return myself;
  }

  /**
   * Same as {@link #containsExactly(Object...)} but handle the {@link Iterable} to array conversion : verifies that
   * actual contains all elements of the given {@code Iterable} and nothing else <b>in the same order</b>.
   * <p/>
   * Example :
   * <pre><code class='java'> Ring[] elvesRings = {vilya, nenya, narya};
   * 
   * // assertion will pass
   * assertThat(elvesRings).containsExactlyElementsOf(newLinkedList(vilya, nenya, narya));
   * 
   * // assertion will fail as actual and expected order differ
   * assertThat(elvesRings).containsExactlyElementsOf(newLinkedList(nenya, vilya, narya));</code></pre>
   *
   * @param iterable the given {@code Iterable} we will get elements from.
   */
  @Override
  public S containsExactlyElementsOf(Iterable<? extends T> iterable) {
    return containsExactly(toArray(iterable));
  }

  /**
   * Verifies that the actual array contains the given sequence in the correct order and <b>without extra value between the sequence values</b>.
   * <p> 
   * Use {@link #containsSubsequence(Object...)} to allow values between the expected sequence values.
   * <p>
   * Example:
   * <pre><code class='java'> Ring[] elvesRings = {vilya, nenya, narya};
   * 
   * // assertion will pass
   * assertThat(elvesRings).containsSequence(vilya, nenya);
   * assertThat(elvesRings).containsSequence(nenya, narya);
   * 
   * // assertions will fail, the elements order is correct but there is a value between them (nenya) 
   * assertThat(elvesRings).containsSequence(vilya, narya);  
   * assertThat(elvesRings).containsSequence(nenya, vilya);</code></pre>
   * 
   * @param sequence the sequence of objects to look for.
   * @return this assertion object.
   * @throws AssertionError if the actual group is {@code null}.
   * @throws AssertionError if the given array is {@code null}.
   * @throws AssertionError if the actual group does not contain the given sequence.
   */
  @Override
  public S containsSequence(@SuppressWarnings("unchecked") T... sequence) {
    arrays.assertContainsSequence(info, actual, sequence);
    return myself;
  }

  /**
   * Verifies that the actual array contains the given subsequence in the correct order (possibly with other values between them).
   * <p>
   * Example:
   * <pre><code class='java'> Ring[] elvesRings = {vilya, nenya, narya};
   * 
   * // assertions will pass
   * assertThat(elvesRings).containsSubsequence(vilya, nenya);
   * assertThat(elvesRings).containsSubsequence(vilya, narya);
   * 
   * // assertion will fail
   * assertThat(elvesRings).containsSubsequence(nenya, vilya);</code></pre>
   * 
   * @param sequence the sequence of objects to look for.
   * @return this assertion object.
   * @throws AssertionError if the actual group is {@code null}.
   * @throws AssertionError if the given array is {@code null}.
   * @throws AssertionError if the actual group does not contain the given subsequence.
   */
  @Override
  public S containsSubsequence(@SuppressWarnings("unchecked") T... subsequence) {
    arrays.assertContainsSubsequence(info, actual, subsequence);
    return myself;
  }

  /**
   * Verifies that the actual array contains the given object at the given index.
   * <p/>
   * Example:
   * <pre><code class='java'> Ring[] elvesRings = {vilya, nenya, narya};
   *
   * // assertions will pass
   * assertThat(elvesRings).contains(vilya, atIndex(0));
   * assertThat(elvesRings).contains(nenya, atIndex(1));
   * assertThat(elvesRings).contains(narya, atIndex(2));
   *
   * // assertions will fail
   * assertThat(elvesRings).contains(vilya, atIndex(1));
   * assertThat(elvesRings).contains(nenya, atIndex(2));
   * assertThat(elvesRings).contains(narya, atIndex(0));</code></pre>
   *
   * @param value the object to look for.
   * @param index the index where the object should be stored in the actual group.
   * @return this assertion object.
   * @throws AssertionError if the actual group is {@code null} or empty.
   * @throws NullPointerException if the given {@code Index} is {@code null}.
   * @throws IndexOutOfBoundsException if the value of the given {@code Index} is equal to or greater than the size of the actual
   *           group.
   * @throws AssertionError if the actual group does not contain the given object at the given index.
   */
  @Override
  public S contains(T value, Index index) {
    arrays.assertContains(info, actual, value, index);
    return myself;
  }

  /**
   * Verifies that the actual array does not contain the given object at the given index.
   * <p/>
   * Example:
   * <pre><code class='java'> Ring[] elvesRings = {vilya, nenya, narya};
   *
   * // assertions will pass
   * assertThat(elvesRings).contains(vilya, atIndex(1));
   * assertThat(elvesRings).contains(nenya, atIndex(2));
   * assertThat(elvesRings).contains(narya, atIndex(0));
   *
   * // assertions will fail
   * assertThat(elvesRings).contains(vilya, atIndex(0));
   * assertThat(elvesRings).contains(nenya, atIndex(1));
   * assertThat(elvesRings).contains(narya, atIndex(2));</code></pre>
   *
   * @param value the object to look for.
   * @param index the index where the object should not be stored in the actual group.
   * @return this assertion object.
   * @throws AssertionError if the actual group is {@code null}.
   * @throws NullPointerException if the given {@code Index} is {@code null}.
   * @throws AssertionError if the actual group contains the given object at the given index.
   */
<<<<<<< HEAD
  @Override
=======
>>>>>>> 57e7ad68
  public S doesNotContain(T value, Index index) {
    arrays.assertDoesNotContain(info, actual, value, index);
    return myself;
  }

  /**
   * Verifies that the actual array does not contain the given values.
   * <p>
   * Example :
   * <pre><code class='java'> String[] abc = {"a", "b", "c"}; 
   *
   * // assertion will pass
<<<<<<< HEAD
   * assertThat(abc).doesNotContain("d", "e");</code></pre>
=======
   * assertThat(abc).doesNotContain("d", "e");
   * 
   * // assertions will fail
   * assertThat(abc).doesNotContain("a");
   * assertThat(abc).doesNotContain("a", "b", "c");
   * assertThat(abc).doesNotContain("a", "x");</code></pre>
>>>>>>> 57e7ad68
   * 
   * @param values the given values.
   * @return {@code this} assertion object.
   * @throws NullPointerException if the given argument is {@code null}.
   * @throws IllegalArgumentException if the given argument is an empty array.
   * @throws AssertionError if the actual group is {@code null}.
   * @throws AssertionError if the actual group contains any of the given values.
   */
  @Override
  public S doesNotContain(@SuppressWarnings("unchecked") T... values) {
    arrays.assertDoesNotContain(info, actual, values);
    return myself;
  }

  /**
<<<<<<< HEAD
   * Verifies that actual does not contain any elements of the given {@link Iterable} (i.e. none).
=======
   * Verifies that the actual array does not contain any elements of the given {@link Iterable} (i.e. none).
>>>>>>> 57e7ad68
   * <p/>
   * Example:
   * <pre><code class='java'> String[] abc = {"a", "b", "c"}; 
   * 
<<<<<<< HEAD
   * // These assertions succeed:
   * assertThat(actual).doesNotContainAnyElementsOf(newArrayList("d", "e"));
   * 
   * // These fail:
=======
   * // assertion will pass
   * assertThat(actual).doesNotContainAnyElementsOf(newArrayList("d", "e"));
   * 
   * // assertions will fail
   * assertThat(actual).doesNotContainAnyElementsOf(newArrayList("a", "b"));
>>>>>>> 57e7ad68
   * assertThat(actual).doesNotContainAnyElementsOf(newArrayList("d", "e", "a"));</code></pre>
   *
   * @param iterable the {@link Iterable} whose elements must not be in the actual group.
   * @return {@code this} assertion object.
   * @throws NullPointerException if the given argument is {@code null}.
   * @throws IllegalArgumentException if the given argument is an empty iterable.
   * @throws AssertionError if the actual group is {@code null}.
   * @throws AssertionError if the actual group contains some elements of the given {@link Iterable}.
   */
  @Override
  public S doesNotContainAnyElementsOf(Iterable<? extends T> iterable) {
    arrays.assertDoesNotContainAnyElementsOf(info, actual, iterable);
    return myself;
  }

  /**
<<<<<<< HEAD
   * Verifies that the actual group does not contain duplicates.
=======
   * Verifies that the actual array does not contain duplicates.
>>>>>>> 57e7ad68
   * <p>
   * Example :
   * <pre><code class='java'> String[] abc = {"a", "b", "c"}; 
   * String[] lotsOfAs = {"a", "a", "a"}; 
   *
   * // assertion will pass
   * assertThat(abc).doesNotHaveDuplicates();
   * 
   * // assertion will fail
   * assertThat(lotsOfAs).doesNotHaveDuplicates();</code></pre>
   * 
   * @return {@code this} assertion object.
   * @throws AssertionError if the actual group is {@code null}.
   * @throws AssertionError if the actual group contains duplicates.
   */
  @Override
  public S doesNotHaveDuplicates() {
    arrays.assertDoesNotHaveDuplicates(info, actual);
    return myself;
  }

<<<<<<< HEAD
  /**
   * Verifies that the actual array starts with the given sequence of objects, without any other objects between them.
   * Similar to <code>{@link #containsSequence(Object...)}</code>, but it also verifies that the first element in the
   * sequence is also first element of the actual group.
=======

  /**
   * Verifies that the actual array starts with the given sequence of objects, without any other objects between them.
   * Similar to <code>{@link #containsSequence(Object...)}</code>, but it also verifies that the first element in the
   * sequence is also the first element of the actual array.
>>>>>>> 57e7ad68
   * <p>
   * Example :
   * <pre><code class='java'> String[] abc = {"a", "b", "c"}; 
   *
   * // assertion will pass
   * assertThat(abc).startsWith("a", "b");
   * 
   * // assertion will fail
   * assertThat(abc).startsWith("c");</code></pre>
   * 
   * @param sequence the sequence of objects to look for.
   * @return this assertion object.
   * @throws NullPointerException if the given argument is {@code null}.
   * @throws IllegalArgumentException if the given argument is an empty array.
   * @throws AssertionError if the actual group is {@code null}.
   * @throws AssertionError if the actual group does not start with the given sequence of objects.
   */
  @Override
  public S startsWith(@SuppressWarnings("unchecked") T... sequence) {
    arrays.assertStartsWith(info, actual, sequence);
    return myself;
  }

  /**
   * Verifies that the actual array ends with the given sequence of objects, without any other objects between them.
   * Similar to <code>{@link #containsSequence(Object...)}</code>, but it also verifies that the last element in the
<<<<<<< HEAD
   * sequence is also last element of the actual group.
=======
   * sequence is also last element of the actual array.
>>>>>>> 57e7ad68
   * <p>
   * Example :
   * <pre><code class='java'> String[] abc = {"a", "b", "c"}; 
   *
   * // assertion will pass
   * assertThat(abc).endsWith("b", "c");
   * 
   * // assertion will fail
   * assertThat(abc).endsWith("a");</code></pre>
   * 
   * @param sequence the sequence of objects to look for.
   * @return this assertion object.
   * @throws NullPointerException if the given argument is {@code null}.
   * @throws IllegalArgumentException if the given argument is an empty array.
   * @throws AssertionError if the actual group is {@code null}.
   * @throws AssertionError if the actual group does not end with the given sequence of objects.
   */
  @Override
  public S endsWith(@SuppressWarnings("unchecked") T... sequence) {
    arrays.assertEndsWith(info, actual, sequence);
    return myself;
  }

  /**
<<<<<<< HEAD
   * Verifies that all the elements of actual are present in the given {@code Iterable}.
=======
   * Verifies that all elements of actual are present in the given {@code Iterable}.
>>>>>>> 57e7ad68
   * <p/>
   * Example:
   * <pre><code class='java'> Ring[] elvesRings = {vilya, nenya, narya}; 
   * List&lt;Ring&gt; ringsOfPower = newArrayList(oneRing, vilya, nenya, narya, dwarfRing, manRing);
   * 
   * // assertion will pass:
   * assertThat(elvesRings).isSubsetOf(ringsOfPower);
   * 
   * // assertion will fail:
   * assertThat(elvesRings).isSubsetOf(newArrayList(nenya, narya));</code></pre>
   * 
   * @param values the {@code Iterable} that should contain all actual elements.
   * @return this assertion object.
   * @throws AssertionError if the actual {@code Iterable} is {@code null}.
   * @throws NullPointerException if the given {@code Iterable} is {@code null}.
   * @throws AssertionError if the actual {@code Iterable} is not subset of set {@code Iterable}.
   */
  @Override
  public S isSubsetOf(Iterable<? extends T> values) {
    arrays.assertIsSubsetOf(info, actual, values);
    return myself;
  }

  /**
<<<<<<< HEAD
   * Verifies that all the elements of actual are present in the given values.
=======
   * Verifies that all elements of actual are present in the given values.
>>>>>>> 57e7ad68
   * <p/>
   * Example:
   * <pre><code class='java'> Ring[] elvesRings = {vilya, nenya, narya}; 
   * 
   * // assertions will pass:
   * assertThat(elvesRings).isSubsetOf(vilya, nenya, narya);
   * assertThat(elvesRings).isSubsetOf(vilya, nenya, narya, dwarfRing);
   * 
   * // assertions will fail:
   * assertThat(elvesRings).isSubsetOf(vilya, nenya);
   * assertThat(elvesRings).isSubsetOf(vilya, nenya, dwarfRing);</code></pre>
   * 
   * @param values the values that should be used for checking the elements of actual.
   * @return this assertion object.
   * @throws AssertionError if the actual {@code Iterable} is {@code null}.
   * @throws AssertionError if the actual {@code Iterable} is not subset of the given values.
   */
  @Override
  public S isSubsetOf(@SuppressWarnings("unchecked") T... values) {
    arrays.assertIsSubsetOf(info, actual, Arrays.asList(values));
    return myself;
  }
  
  /**
<<<<<<< HEAD
   * Verifies that the actual group contains at least a null element.
=======
   * Verifies that the actual array contains at least a null element.
>>>>>>> 57e7ad68
   * <p>
   * Example :
   * <pre><code class='java'> String[] abc = {"a", "b", "c"}; 
   * String[] abNull = {"a", "b", null}; 
   *
   * // assertion will pass
   * assertThat(abNull).containsNull();
   * 
   * // assertion will fail
   * assertThat(abc).containsNull();</code></pre>
   * 
   * @return {@code this} assertion object.
   * @throws AssertionError if the actual group is {@code null}.
   * @throws AssertionError if the actual group does not contain a null element.
   */
  @Override
  public S containsNull() {
    arrays.assertContainsNull(info, actual);
    return myself;
  }

  /**
<<<<<<< HEAD
   * Verifies that the actual group does not contain null elements.
=======
   * Verifies that the actual array does not contain null elements.
>>>>>>> 57e7ad68
   * <p>
   * Example :
   * <pre><code class='java'> String[] abc = {"a", "b", "c"}; 
   * String[] abNull = {"a", "b", null}; 
   *
   * // assertion will pass
   * assertThat(abc).doesNotContainNull();
   *
   * // assertion will fail
   * assertThat(abNull).doesNotContainNull();</code></pre>
   * 
   * @return {@code this} assertion object.
   * @throws AssertionError if the actual group is {@code null}.
   * @throws AssertionError if the actual group contains a null element.
   */
  @Override
  public S doesNotContainNull() {
    arrays.assertDoesNotContainNull(info, actual);
    return myself;
  }

  /**
   * Verifies that each element value satisfies the given condition
   * <p>
   * Example :
   * <pre><code class='java'> String[] abc  = {"a", "b", "c"}; 
   * String[] abcc = {"a", "b", "cc"}; 
   * 
   * Condition&lt;String&gt; singleCharacterString 
   *      = new Condition&lt;&gt;(s -> s.length() == 1, "single character String");
   *
   * // assertion will pass
   * assertThat(abc).are(singleCharacterString);
   * 
   * // assertion will fail
   * assertThat(abcc).are(singleCharacterString);</code></pre>
   *
   * @param condition the given condition.
   * @return {@code this} object.
   * @throws NullPointerException if the given condition is {@code null}.
   * @throws AssertionError if an element cannot be cast to T.
   * @throws AssertionError if one or more elements don't satisfy the given condition.
   */
  @Override
  public S are(Condition<? super T> condition) {
    arrays.assertAre(info, actual, condition);
    return myself;
  }

  /**
   * Verifies that each element value does not satisfy the given condition
   * <p>
   * Example :
   * <pre><code class='java'> String[] abc  = {"a", "b", "c"}; 
   * String[] abcc = {"a", "b", "cc"}; 
   *
   * Condition&lt;String&gt; moreThanOneCharacter = 
   *     = new Condition&lt;&gt;(s -> s.length() > 1, "more than one character");
   *
   * // assertion will pass
   * assertThat(abc).areNot(moreThanOneCharacter);
   * 
   * // assertion will fail
   * assertThat(abcc).areNot(moreThanOneCharacter);</code></pre>
   * 
   * @param condition the given condition.
   * @return {@code this} object.
   * @throws NullPointerException if the given condition is {@code null}.
   * @throws AssertionError if an element cannot be cast to T.
   * @throws AssertionError if one or more elements satisfy the given condition.
   */
  @Override
  public S areNot(Condition<? super T> condition) {
    arrays.assertAreNot(info, actual, condition);
    return myself;
  }

  /**
   * Verifies that all elements satisfy the given condition.
   * <p>
   * Example :
   * <pre><code class='java'> String[] abc  = {"a", "b", "c"}; 
   * String[] abcc = {"a", "b", "cc"}; 
   *
   * Condition&lt;String&gt; onlyOneCharacter = 
   *     = new Condition&lt;&gt;(s -> s.length() == 1, "only one character");
   *
   * // assertion will pass
   * assertThat(abc).have(onlyOneCharacter);
   * 
   * // assertion will fail
   * assertThat(abcc).have(onlyOneCharacter);</code></pre>
   * 
   * @param condition the given condition.
   * @return {@code this} object.
   * @throws NullPointerException if the given condition is {@code null}.
   * @throws AssertionError if an element cannot be cast to T.
   * @throws AssertionError if one or more elements do not satisfy the given condition.
   */
  @Override
  public S have(Condition<? super T> condition) {
    arrays.assertHave(info, actual, condition);
    return myself;
  }

  /**
   * Verifies that all elements don't satisfy the given condition.
   * <p>
   * Example :
   * <pre><code class='java'> String[] abc  = {"a", "b", "c"}; 
   * String[] abcc = {"a", "b", "cc"}; 
   *
   * Condition&lt;String&gt; moreThanOneCharacter = 
   *     = new Condition&lt;&gt;(s -> s.length() > 1, "more than one character");
   *
   * // assertion will pass
   * assertThat(abc).doNotHave(moreThanOneCharacter);
   * 
   * // assertion will fail
   * assertThat(abcc).doNotHave(moreThanOneCharacter);</code></pre>
   * 
   * @param condition the given condition.
   * @return {@code this} object.
   * @throws NullPointerException if the given condition is {@code null}.
   * @throws AssertionError if an element cannot be cast to T.
   * @throws AssertionError if one or more elements satisfy the given condition.
   */
  @Override
  public S doNotHave(Condition<? super T> condition) {
    arrays.assertDoNotHave(info, actual, condition);
    return myself;
  }

  /**
   * Verifies that there is <b>at least</b> <i>n</i> elements in the actual group satisfying the given condition.
   * <p>
   * Example :
   * <pre><code class='java'> int[] oneTwoThree = {1, 2, 3};
   *
   * Condition&lt;Integer&gt; oddNumber = new Condition&lt;&gt;(value % 2 == 1, "odd number");
   *
   * // assertion will pass
   * oneTwoThree.areAtLeast(2, oddNumber);
   * 
   * // assertion will fail
   * oneTwoThree.areAtLeast(3, oddNumber);</code></pre>
   * 
   * @param n the minimum number of times the condition should be verified.
   * @param condition the given condition.
   * @return {@code this} object.
   * @throws NullPointerException if the given condition is {@code null}.
   * @throws AssertionError if an element can not be cast to T.
   * @throws AssertionError if the number of elements satisfying the given condition is &lt; n.
   */
  @Override
  public S areAtLeast(int times, Condition<? super T> condition) {
    arrays.assertAreAtLeast(info, actual, times, condition);
    return myself;
  }

  /**
<<<<<<< HEAD
   * Verifies that there is <b>at least <i>one</i></b> element in the actual group satisfying the given condition.
=======
   * Verifies that there is <b>at least <i>one</i></b> element in the actual array satisfying the given condition.
>>>>>>> 57e7ad68
   * <p/>
   * This method is an alias for {@code areAtLeast(1, condition)}.
   * <p/>
   * Example:
   * <pre><code class='java'> // jedi is a Condition&lt;String&gt;
   * assertThat(new String[]{"Luke", "Solo", "Leia"}).areAtLeastOne(jedi);</code></pre>
   *
   * @see #haveAtLeast(int, Condition)
   */
  @Override
  public S areAtLeastOne(Condition<? super T> condition) {
    areAtLeast(1, condition);
    return myself;
  }

  /**
   * Verifies that there is <b>at most</b> <i>n</i> elements in the actual group satisfying the given condition.
   * <p>
   * Example :
   * <pre><code class='java'> int[] oneTwoThree = {1, 2, 3};
   *
   * Condition&lt;Integer&gt; oddNumber = new Condition&lt;&gt;(value % 2 == 1, "odd number");
   *
   * // assertions will pass
   * oneTwoThree.areAtMost(2, oddNumber);
   * oneTwoThree.areAtMost(3, oddNumber);
   * 
   * // assertion will fail
   * oneTwoThree.areAtMost(1, oddNumber);</code></pre>
   * 
   * @param n the number of times the condition should be at most verified.
   * @param condition the given condition.
   * @return {@code this} object.
   * @throws NullPointerException if the given condition is {@code null}.
   * @throws AssertionError if an element cannot be cast to T.
   * @throws AssertionError if the number of elements satisfying the given condition is &gt; n.
   */
  @Override
  public S areAtMost(int times, Condition<? super T> condition) {
    arrays.assertAreAtMost(info, actual, times, condition);
    return myself;
  }

  /**
   * Verifies that there is <b>exactly</b> <i>n</i> elements in the actual group satisfying the given condition.
   * <p>
   * Example :
   * <pre><code class='java'> int[] oneTwoThree = {1, 2, 3};
   *
   * Condition&lt;Integer&gt; oddNumber = new Condition&lt;&gt;(value % 2 == 1, "odd number");
   *
   * // assertion will pass
   * oneTwoThree.areExactly(2, oddNumber);
   * 
   * // assertions will fail
   * oneTwoThree.areExactly(1, oddNumber);
   * oneTwoThree.areExactly(3, oddNumber);</code></pre>
   * 
   * @param n the exact number of times the condition should be verified.
   * @param condition the given condition.
   * @return {@code this} object.
   * @throws NullPointerException if the given condition is {@code null}.
   * @throws AssertionError if an element cannot be cast to T.
   * @throws AssertionError if the number of elements satisfying the given condition is &ne; n.
   */
  @Override
  public S areExactly(int times, Condition<? super T> condition) {
    arrays.assertAreExactly(info, actual, times, condition);
    return myself;
  }

  /**
   * Verifies that there is <b>at least <i>one</i></b> element in the actual group satisfying the given condition.
   * <p/>
   * This method is an alias for {@code haveAtLeast(1, condition)}.
   * <p/>
   * Example:
   * <pre><code class='java'> BasketBallPlayer[] bullsPlayers = {butler, rose};
   * 
   * // potentialMvp is a Condition&lt;BasketBallPlayer&gt;
   * assertThat(bullsPlayers).haveAtLeastOne(potentialMvp);</code></pre>
   *
   * @see #haveAtLeast(int, Condition)
   */
  @Override
  public S haveAtLeastOne(Condition<? super T> condition) {
    return haveAtLeast(1, condition);
  }

  /**
   * Verifies that there is <b>at least <i>n</i></b> elements in the actual group satisfying the given condition.
   * <p>
   * Example :
   * <pre><code class='java'> int[] oneTwoThree = {1, 2, 3};
   *
   * Condition&lt;Integer&gt; oddNumber = new Condition&lt;&gt;(value % 2 == 1, "odd number");
   *
   * // assertion will pass
   * oneTwoThree.haveAtLeast(2, oddNumber);
   * 
   * // assertion will fail
   * oneTwoThree.haveAtLeast(3, oddNumber);</code></pre>
   *
   * This method is an alias for {@link #areAtLeast(int, Condition)}.
   */
  @Override
  public S haveAtLeast(int times, Condition<? super T> condition) {
    arrays.assertHaveAtLeast(info, actual, times, condition);
    return myself;
  }

  /**
   * Verifies that there is <b>at most</b> <i>n</i> elements in the actual group satisfying the given condition.
   * <p>
   * Example :
   * <pre><code class='java'> int[] oneTwoThree = {1, 2, 3};
   *
   * Condition&lt;Integer&gt; oddNumber = new Condition&lt;&gt;(value % 2 == 1, "odd number");
   *
   * // assertions will pass
   * oneTwoThree.haveAtMost(2, oddNumber);
   * oneTwoThree.haveAtMost(3, oddNumber);
   * 
   * // assertion will fail
   * oneTwoThree.haveAtMost(1, oddNumber);</code></pre>
   *
   * This method is an alias {@link #areAtMost(int, Condition)}.
   */
  @Override
  public S haveAtMost(int times, Condition<? super T> condition) {
    arrays.assertHaveAtMost(info, actual, times, condition);
    return myself;
  }

  /**
   * Verifies that there is <b>exactly</b> <i>n</i> elements in the actual group satisfying the given condition.
   * <p>
   * Example :
   * <pre><code class='java'> int[] oneTwoThree = {1, 2, 3};
   *
   * Condition&lt;Integer&gt; oddNumber = new Condition&lt;&gt;(value % 2 == 1, "odd number");
   *
   * // assertion will pass
   * oneTwoThree.haveExactly(2, oddNumber);
   * 
   * // assertions will fail
   * oneTwoThree.haveExactly(1, oddNumber);
   * oneTwoThree.haveExactly(3, oddNumber);</code></pre>
   *
   * This method is an alias {@link #areExactly(int, Condition)}.
   */
  @Override
  public S haveExactly(int times, Condition<? super T> condition) {
    arrays.assertHaveExactly(info, actual, times, condition);
    return myself;
  }

  /** {@inheritDoc} */
  @Override
  public S hasAtLeastOneElementOfType(Class<?> type) {
    arrays.assertHasAtLeastOneElementOfType(info, actual, type);
    return myself;
  }

  /** {@inheritDoc} */
  @Override
  public S hasOnlyElementsOfType(Class<?> type) {
    arrays.assertHasOnlyElementsOfType(info, actual, type);
    return myself;
  }

  /** {@inheritDoc} */
  @Override
  public S isSorted() {
    arrays.assertIsSorted(info, actual);
    return myself;
  }

  /** {@inheritDoc} */
  @Override
  public S isSortedAccordingTo(Comparator<? super T> comparator) {
    arrays.assertIsSortedAccordingToComparator(info, actual, comparator);
    return myself;
  }

  /**
<<<<<<< HEAD
   * Verifies that the actual group contains all the elements of given {@code Iterable}, in any order.
=======
   * Verifies that the actual array contains all the elements of given {@code Iterable}, in any order.
>>>>>>> 57e7ad68
   * <p>
   * Example :
   * <pre><code class='java'> String[] abc = {"a", "b", "c"}; 
   * String[] bc = {"b", "c"}; 
   *
   * // assertion will pass
   * assertThat(abc).containsAll(bc);</code></pre>
   * 
   * @param iterable the given {@code Iterable} we will get elements from.
   * @return {@code this} assertion object.
   * @throws NullPointerException if the given argument is {@code null}.
   * @throws AssertionError if the actual group is {@code null}.
   * @throws AssertionError if the actual group does not contain all the elements of given {@code Iterable}.
   */
  @Override
  public S containsAll(Iterable<? extends T> iterable) {
    arrays.assertContainsAll(info, actual, iterable);
    return myself;
  }

  /**
   * Use given custom comparator instead of relying on actual type A <code>equals</code> method to compare group
   * elements for
   * incoming assertion checks.
   * <p>
   * Custom comparator is bound to assertion instance, meaning that if a new assertion is created, it will use default
   * comparison strategy.
   * <p>
   * Examples :
   * <pre><code class='java'> // compares invoices by payee
   * assertThat(invoiceArray).usingComparator(invoicePayeeComparator).isEqualTo(expectedinvoiceArray).
   * 
   * // compares invoices by date, doesNotHaveDuplicates and contains both use the given invoice date comparator
   * assertThat(invoiceArray).usingComparator(invoiceDateComparator).doesNotHaveDuplicates().contains(may2010Invoice)
   * 
   * // as assertThat(invoiceArray) creates a new assertion, it falls back to standard comparison strategy 
<<<<<<< HEAD
   * // based on Invoice's equal method to compare invoiceArray elements to lowestInvoice.                                                      
=======
   * // based on Invoice's equal method to compare invoiceArray elements to lowestInvoice.
>>>>>>> 57e7ad68
   * assertThat(invoiceArray).contains(lowestInvoice).
   * 
   * // standard comparison : the fellowshipOfTheRing includes Gandalf but not Sauron (believe me) ...
   * assertThat(fellowshipOfTheRing).contains(gandalf)
   *                                .doesNotContain(sauron);
   * 
   * // ... but if we compare only races, Sauron is in fellowshipOfTheRing because he's a Maia like Gandalf.
   * assertThat(fellowshipOfTheRing).usingElementComparator(raceComparator)
   *                                .contains(sauron);</code></pre>
   * 
   * @param customComparator the comparator to use for incoming assertion checks.
   * @throws NullPointerException if the given comparator is {@code null}.
   * @return {@code this} assertion object.
   */
<<<<<<< HEAD
  @Override
=======
>>>>>>> 57e7ad68
  public S usingElementComparator(Comparator<? super T> elementComparator) {
    this.arrays = new ObjectArrays(new ComparatorBasedComparisonStrategy(elementComparator));
    // to have the same semantics on base assertions like isEqualTo, we need to use an iterable comparator comparing
    // elements with elementComparator parameter
    objects = new Objects(new ObjectArrayElementComparisonStrategy<>(elementComparator));
    return myself;
  }

  /** {@inheritDoc} */
  @Override
  public S usingDefaultElementComparator() {
    this.arrays = ObjectArrays.instance();
    return myself;
  }

  /**
   * Use field/property by field/property comparison (including inherited fields/properties) instead of relying on
   * actual type A <code>equals</code> method to compare group elements for incoming assertion checks. Private fields
   * are included but this can be disabled using {@link Assertions#setAllowExtractingPrivateFields(boolean)}.
   * <p/>
   * This can be handy if <code>equals</code> method of the objects to compare does not suit you.
   * <p/>
   * Note that the comparison is <b>not</b> recursive, if one of the fields/properties is an Object, it will be compared
   * to the other field/property using its <code>equals</code> method.
   * </p>
   * Example:
   * <pre><code class='java'> TolkienCharacter frodo = new TolkienCharacter("Frodo", 33, HOBBIT);
   * TolkienCharacter frodoClone = new TolkienCharacter("Frodo", 33, HOBBIT);
   * 
   * // Fail if equals has not been overridden in TolkienCharacter as equals default implementation only compares references
   * assertThat(array(frodo)).contains(frodoClone);
   * 
   * // frodo and frodoClone are equals when doing a field by field comparison.
   * assertThat(array(frodo)).usingFieldByFieldElementComparator().contains(frodoClone);</code></pre>
   *
   * @return {@code this} assertion object.
   */
  public S usingFieldByFieldElementComparator() {
    return usingElementComparator(new FieldByFieldComparator());
  }

  /**
   * Use field/property by field/property comparison on the <b>given fields/properties only</b> (including inherited
   * fields/properties)instead of relying on actual type A <code>equals</code> method to compare group elements for
   * incoming assertion checks. Private fields are included but this can be disabled using
   * {@link Assertions#setAllowExtractingPrivateFields(boolean)}.
   * <p/>
   * This can be handy if <code>equals</code> method of the objects to compare does not suit you.
   * <p/>
   * Note that the comparison is <b>not</b> recursive, if one of the fields/properties is an Object, it will be compared
   * to the other field/property using its <code>equals</code> method.
   * </p>
   * Example:
   * <pre><code class='java'> TolkienCharacter frodo = new TolkienCharacter("Frodo", 33, HOBBIT);
   * TolkienCharacter sam = new TolkienCharacter("Sam", 38, HOBBIT);
   * 
   * // frodo and sam both are hobbits, so they are equals when comparing only race
   * assertThat(array(frodo)).usingElementComparatorOnFields("race").contains(sam); // OK
   * 
   * // ... but not when comparing both name and race
   * assertThat(array(frodo)).usingElementComparatorOnFields("name", "race").contains(sam); // FAIL</code></pre>
   *
   * @return {@code this} assertion object.
   */
  public S usingElementComparatorOnFields(String... fields) {
    return usingElementComparator(new OnFieldsComparator(fields));
  }

  /**
   * Use field/property by field/property on all fields/properties <b>except</b> the given ones (including inherited
   * fields/properties)instead of relying on actual type A <code>equals</code> method to compare group elements for
   * incoming assertion checks. Private fields are included but this can be disabled using
   * {@link Assertions#setAllowExtractingPrivateFields(boolean)}.
   * <p/>
   * This can be handy if <code>equals</code> method of the objects to compare does not suit you.
   * <p/>
   * Note that the comparison is <b>not</b> recursive, if one of the fields/properties is an Object, it will be compared
   * to the other field/property using its <code>equals</code> method.
   * </p>
   * Example:
   * <pre><code class='java'> TolkienCharacter frodo = new TolkienCharacter("Frodo", 33, HOBBIT);
   * TolkienCharacter sam = new TolkienCharacter("Sam", 38, HOBBIT);
   * 
   * // frodo and sam both are hobbits, so they are equals when comparing only race (i.e. ignoring all other fields)
   * assertThat(array(frodo)).usingElementComparatorIgnoringFields("name", "age").contains(sam); // OK
   * 
   * // ... but not when comparing both name and race
   * assertThat(array(frodo)).usingElementComparatorIgnoringFields("age").contains(sam); // FAIL</code></pre>
   *
   * @return {@code this} assertion object.
   */
  public S usingElementComparatorIgnoringFields(String... fields) {
    return usingElementComparator(new IgnoringFieldsComparator(fields));
  }

  /**
   * Extract the values of given field or property from the array's elements under test into a new array, this new array
   * becoming the array under test.
   * <p>
   * It allows you to test a field/property of the array's elements instead of testing the elements themselves, it can
   * be sometimes much less work !
   * <p>
   * Let's take an example to make things clearer :
   * <pre><code class='java'> // Build a array of TolkienCharacter, a TolkienCharacter has a name (String) and a Race (a class)
   * // they can be public field or properties, both works when extracting their values.
   * TolkienCharacter[] fellowshipOfTheRing = new TolkienCharacter[] {
   *   new TolkienCharacter(&quot;Frodo&quot;, 33, HOBBIT),
   *   new TolkienCharacter(&quot;Sam&quot;, 38, HOBBIT),
   *   new TolkienCharacter(&quot;Gandalf&quot;, 2020, MAIA),
   *   new TolkienCharacter(&quot;Legolas&quot;, 1000, ELF),
   *   new TolkienCharacter(&quot;Pippin&quot;, 28, HOBBIT),
   *   new TolkienCharacter(&quot;Gimli&quot;, 139, DWARF),
   *   new TolkienCharacter(&quot;Aragorn&quot;, 87, MAN,
   *   new TolkienCharacter(&quot;Boromir&quot;, 37, MAN)
   * };
   * 
   * // let's verify the names of TolkienCharacter in fellowshipOfTheRing :
   * 
   * assertThat(fellowshipOfTheRing).extracting(&quot;name&quot;)
   *           .contains(&quot;Boromir&quot;, &quot;Gandalf&quot;, &quot;Frodo&quot;)
   *           .doesNotContain(&quot;Sauron&quot;, &quot;Elrond&quot;);
   *         
   * // you can also extract nested field/property like the name of Race :
   * 
   * assertThat(fellowshipOfTheRing).extracting(&quot;race.name&quot;)
   *                                .contains(&quot;Hobbit&quot;, &quot;Elf&quot;)
   *                                .doesNotContain(&quot;Orc&quot;);</code></pre>
   * 
   * A property with the given name is looked for first, if it does not exist then a field with the given name
   * is looked for.
   * <p>
   * Note that the order of extracted field/property values is consistent with the array order.
   * 
   * @param fieldOrProperty the field/property to extract from the array under test
   * @return a new assertion object whose object under test is the array of extracted field/property values.
   * @throws IntrospectionError if no field or property exists with the given name
   */
  public ObjectArrayAssert<Object> extracting(String fieldOrProperty) {
    Object[] values = FieldsOrPropertiesExtractor.extract(actual, byName(fieldOrProperty));
    return new ObjectArrayAssert<>(values);
  }

  /**
   * Extract the values of given field or property from the array's elements under test into a new array, this new array
   * becoming the array under test with type.
   * <p>
   * It allows you to test a field/property of the array's elements instead of testing the elements themselves, it can
   * be sometimes much less work !
   * <p>
   * Let's take an example to make things clearer :
   * <pre><code class='java'> // Build an array of TolkienCharacter, a TolkienCharacter has a name (String) and a Race (a class)
   * // they can be public field or properties, both works when extracting their values.
   * TolkienCharacter[] fellowshipOfTheRing = new TolkienCharacter[] {
   *   new TolkienCharacter(&quot;Frodo&quot;, 33, HOBBIT),
   *   new TolkienCharacter(&quot;Sam&quot;, 38, HOBBIT),
   *   new TolkienCharacter(&quot;Gandalf&quot;, 2020, MAIA),
   *   new TolkienCharacter(&quot;Legolas&quot;, 1000, ELF),
   *   new TolkienCharacter(&quot;Pippin&quot;, 28, HOBBIT),
   *   new TolkienCharacter(&quot;Gimli&quot;, 139, DWARF),
   *   new TolkienCharacter(&quot;Aragorn&quot;, 87, MAN,
   *   new TolkienCharacter(&quot;Boromir&quot;, 37, MAN)
   * };
   * 
   * // let's verify the names of TolkienCharacter in fellowshipOfTheRing :
   * 
   * assertThat(fellowshipOfTheRing).extracting(&quot;name&quot;, String.class)
   *           .contains(&quot;Boromir&quot;, &quot;Gandalf&quot;, &quot;Frodo&quot;)
   *           .doesNotContain(&quot;Sauron&quot;, &quot;Elrond&quot;);
   * 
   * // you can also extract nested field/property like the name of Race :
   * 
   * assertThat(fellowshipOfTheRing).extracting(&quot;race.name&quot;, String.class)
   *                                .contains(&quot;Hobbit&quot;, &quot;Elf&quot;)
   *                                .doesNotContain(&quot;Orc&quot;);</code></pre>
   * 
   * A property with the given name is looked for first, if it does not exist then a field with the given name
   * is looked for.
   * <p>
   * Note that the order of extracted field/property values is consistent with the order of the array under test.
   * 
   * @param fieldOrProperty the field/property to extract from the array under test
   * @param extractingType type to return
   * @return a new assertion object whose object under test is the array of extracted field/property values.
   * @throws IntrospectionError if no field or property exists with the given name
   */
  public <P> ObjectArrayAssert<P> extracting(String fieldOrProperty, Class<P> extractingType) {
    @SuppressWarnings("unchecked")
    P[] values = (P[]) FieldsOrPropertiesExtractor.extract(actual, byName(fieldOrProperty));
    return new ObjectArrayAssert<>(values);
  }

  /**
   * Extract the values of given fields/properties from the array's elements under test into a new array composed of
   * Tuple (a simple data structure), this new array becoming the array under test.
   * <p/>
   * It allows you to test fields/properties of the the array's elements instead of testing the elements themselves, it
   * can be sometimes much less work !
   * <p/>
   * The Tuple data corresponds to the extracted values of the given fields/properties, for instance if you ask to
   * extract "id", "name" and "email" then each Tuple data will be composed of id, name and email extracted from the
   * element of the initial array (the Tuple's data order is the same as the given fields/properties order).
   * <p/>
   * Let's take an example to make things clearer :
   * <pre><code class='java'> // Build an array of TolkienCharacter, a TolkienCharacter has a name (String) and a Race (a class)
   * // they can be public field or properties, both works when extracting their values.
   * TolkienCharacter[] fellowshipOfTheRing = new TolkienCharacter[] {
   *   new TolkienCharacter(&quot;Frodo&quot;, 33, HOBBIT),
   *   new TolkienCharacter(&quot;Sam&quot;, 38, HOBBIT),
   *   new TolkienCharacter(&quot;Gandalf&quot;, 2020, MAIA),
   *   new TolkienCharacter(&quot;Legolas&quot;, 1000, ELF),
   *   new TolkienCharacter(&quot;Pippin&quot;, 28, HOBBIT),
   *   new TolkienCharacter(&quot;Gimli&quot;, 139, DWARF),
   *   new TolkienCharacter(&quot;Aragorn&quot;, 87, MAN,
   *   new TolkienCharacter(&quot;Boromir&quot;, 37, MAN)
   * };
   * 
   * // let's verify 'name' and 'age' of some TolkienCharacter in fellowshipOfTheRing :
   * 
   * assertThat(fellowshipOfTheRing).extracting(&quot;name&quot;, &quot;age&quot;)
   *                                .contains(tuple(&quot;Boromir&quot;, 37),
   *                                          tuple(&quot;Sam&quot;, 38),
   *                                          tuple(&quot;Legolas&quot;, 1000));
   * 
   * 
   * // extract 'name', 'age' and Race name values.
   * 
   * assertThat(fellowshipOfTheRing).extracting(&quot;name&quot;, &quot;age&quot;, &quot;race.name&quot;)
   *                                .contains(tuple(&quot;Boromir&quot;, 37, &quot;Man&quot;),
   *                                          tuple(&quot;Sam&quot;, 38, &quot;Hobbit&quot;),
   *                                          tuple(&quot;Legolas&quot;, 1000, &quot;Elf&quot;));</code></pre>
   * 
   * A property with the given name is looked for first, if it does not exist the a field with the given name is
   * looked for.
   * <p/>
   * Note that the order of extracted property/field values is consistent with the iteration order of the array under
   * test.
   *
   * @param propertiesOrFields the properties/fields to extract from the initial array under test
   * @return a new assertion object whose object under test is the list of Tuple with extracted properties/fields values
   *         as data.
   * @throws IntrospectionError if one of the given name does not match a field or property in one of the initial
   *         Iterable's element.
   */
  public ObjectArrayAssert<Tuple> extracting(String... propertiesOrFields) {
    Object[] values = FieldsOrPropertiesExtractor.extract(actual, byName(propertiesOrFields));
    Tuple[] result = Arrays.copyOf(values, values.length, Tuple[].class);

    return new ObjectArrayAssert<>(result);
  }

  /**
   * Extract the values from the array's elements by applying an extracting function on them. The returned
   * array becomes a new object under test.
   * <p/>
   * It allows to test values from the elements in safer way than by using {@link #extracting(String)}, as it
   * doesn't utilize introspection.
   * <p/>
<<<<<<< HEAD
   * Let's take a look an example
   * <pre><code class='java'> // Build an array of TolkienCharacter, a TolkienCharacter has a name, and age and a Race (a specific class)
=======
   * Let's take a look an example:
   * <pre><code class='java'> // Build a list of TolkienCharacter, a TolkienCharacter has a name, and age and a Race (a specific class)
>>>>>>> 57e7ad68
   * // they can be public field or properties, both can be extracted.
   * TolkienCharacter[] fellowshipOfTheRing = new TolkienCharacter[] {
   *   new TolkienCharacter(&quot;Frodo&quot;, 33, HOBBIT),
   *   new TolkienCharacter(&quot;Sam&quot;, 38, HOBBIT),
   *   new TolkienCharacter(&quot;Gandalf&quot;, 2020, MAIA),
   *   new TolkienCharacter(&quot;Legolas&quot;, 1000, ELF),
   *   new TolkienCharacter(&quot;Pippin&quot;, 28, HOBBIT),
   *   new TolkienCharacter(&quot;Gimli&quot;, 139, DWARF),
   *   new TolkienCharacter(&quot;Aragorn&quot;, 87, MAN,
   *   new TolkienCharacter(&quot;Boromir&quot;, 37, MAN)
   * };
   * 
   * // fellowship has hobbitses, right, my presioussss?
   * assertThat(fellowshipOfTheRing).extracting(TolkienCharacter::getRace).contains(HOBBIT);</code></pre>
   * 
   * Note that the order of extracted property/field values is consistent with the iteration order of the Iterable under
   * test, for example if it's a {@link HashSet}, you won't be able to make any assumptions on the extracted values
   * order.
   * 
   * @param extractor the object transforming input object to desired one
   * @return a new assertion object whose object under test is the list of values extracted
   */
  public <U> ObjectArrayAssert<U> extracting(Extractor<? super T, U> extractor) {
    U[] extracted = FieldsOrPropertiesExtractor.extract(actual, extractor);

    return new ObjectArrayAssert<>(extracted);
  }

  /**
<<<<<<< HEAD
   * Use the given {@link Function}s to extract the values from the array's elements into a new array
   * composed of {@link Tuple}s (a simple data structure containing the extracted values), this new array becoming the
   * object under test.
   * <p/>
   * It allows you to test values from the array's elements instead of testing the elements themselves, which sometimes can be
   * much less work!
   * <p/>
   * The {@link Tuple} data corresponds to the extracted values from the arrays's elements, for instance if you pass functions
   * extracting "id", "name" and "email" values then each {@link Tuple}'s data will be composed of an id, a name and an email
   * extracted from the element of the initial array (the Tuple's data order is the same as the given functions
   * order).
   * <p/>
   * Let's take a look at an example to make things clearer :
   * <pre><code class='java'> // Build an array of TolkienCharacter, a TolkienCharacter has a name (String) and a Race (a class)
   * // they can be public field or properties, both works when extracting their values.
   * TolkienCharacter[] fellowshipOfTheRing = new TolkienCharacter[] {
   *   new TolkienCharacter(&quot;Frodo&quot;, 33, HOBBIT),
   *   new TolkienCharacter(&quot;Sam&quot;, 38, HOBBIT),
   *   new TolkienCharacter(&quot;Gandalf&quot;, 2020, MAIA),
   *   new TolkienCharacter(&quot;Legolas&quot;, 1000, ELF),
   *   new TolkienCharacter(&quot;Pippin&quot;, 28, HOBBIT),
   *   new TolkienCharacter(&quot;Gimli&quot;, 139, DWARF),
   *   new TolkienCharacter(&quot;Aragorn&quot;, 87, MAN,
   *   new TolkienCharacter(&quot;Boromir&quot;, 37, MAN)
   * };
   * 
   * // let's verify 'name', 'age' and Race of some TolkienCharacter in fellowshipOfTheRing :
   * assertThat(fellowshipOfTheRing).extracting(TolkienCharacter::getName,
   *                                            character -> character.getAge(),
   *                                            TolkienCharacter::getRace)
   *                                .containsOnly(tuple(&quot;Frodo&quot;, 33, HOBBIT),
   *                                              tuple(&quot;Sam&quot;, 38, HOBBIT),
   *                                              tuple(&quot;Gandalf&quot;, 2020, MAIA),
   *                                              tuple(&quot;Legolas&quot;, 1000, ELF),
   *                                              tuple(&quot;Pippin&quot;, 28, HOBBIT),
   *                                              tuple(&quot;Gimli&quot;, 139, DWARF),
   *                                              tuple(&quot;Aragorn&quot;, 87, MAN),
   *                                              tuple(&quot;Boromir&quot;, 37, MAN));</code></pre>
   * You can use lambda expression or a method reference to extract the expected values.
   * <p/>
   * Use {@link Tuple#tuple(Object...)} to initialize the expected values.
   * <p/>
   * Note that the order of the extracted tuples list is consistent with the iteration order of the array under test,
   * for example if it's a {@link HashSet}, you won't be able to make any assumptions on the extracted tuples order.
   * 
   * @param extractors the extractor functions to extract a value from an element of the array under test.
   * @return a new assertion object whose object under test is the array of Tuples containing the extracted values.
   */
  @SafeVarargs
  public final ObjectArrayAssert<Tuple> extracting(Function<T, ?>... extractors) {
    // combine all extractors into one function
    Function<T, Tuple> tupleExtractor = objectToExtractValueFrom -> {
      Tuple tuple = new Tuple();
      for (Function<T, ?> extractor : extractors) {
        // extract value one by one
        tuple.addData(extractor.apply(objectToExtractValueFrom));
      }
      return tuple;
    };
    Tuple[] tuples = stream(actual).map(tupleExtractor).toArray(size -> new Tuple[size]);
    return new ObjectArrayAssert<Tuple>(tuples);
  }
  
  /**
   * Extract the Iterable values from arrays elements under test by applying an Iterable extracting function on them
=======
   * Extract the Iterable values from the array's elements by applying an Iterable extracting function on them
>>>>>>> 57e7ad68
   * and concatenating the result lists into an array which becomes the new object under test.
   * <p/>
   * It allows testing the results of extracting values that are represented by Iterables.
   * <p/>
   * For example:
   * <pre><code class='java'> CartoonCharacter bart = new CartoonCharacter("Bart Simpson");
   * CartoonCharacter lisa = new CartoonCharacter("Lisa Simpson");
   * CartoonCharacter maggie = new CartoonCharacter("Maggie Simpson");
   * CartoonCharacter homer = new CartoonCharacter("Homer Simpson");
   * homer.addChildren(bart, lisa, maggie);
   * 
   * CartoonCharacter pebbles = new CartoonCharacter("Pebbles Flintstone");
   * CartoonCharacter fred = new CartoonCharacter("Fred Flintstone");
   * fred.getChildren().add(pebbles);
   * 
   * CartoonCharacter[] parents = new CartoonCharacter[] { homer, fred };
   * // check children
   * assertThat(parents).flatExtracting(CartoonCharacter::getChildren)
   *                    .containsOnly(bart, lisa, maggie, pebbles);</code></pre>
   * 
   * The order of extracted values is consisted with both the order of the collection itself, as well as the extracted
   * collections.
   * 
   * @param extractor the object transforming input object to an Iterable of desired ones
   * @return a new assertion object whose object under test is the list of values extracted
   */
  public <U, C extends Collection<U>> ObjectArrayAssert<U> flatExtracting(Extractor<? super T, C> extractor) {
    final List<C> extractedValues = FieldsOrPropertiesExtractor.extract(Arrays.asList(actual), extractor);

    final List<U> result = newArrayList();
    for (C e : extractedValues) {
      result.addAll(e);
    }

    return new ObjectArrayAssert<>(IterableUtil.toArray(result));
  }

  /**
   * Extract from array's elements the Iterable/Array values corresponding to the given property/field name and
   * concatenate them into a single array becoming the new object under test.
   * <p/>
   * It allows testing the elements of extracting values that are represented by iterables or arrays.
   * <p/>
   * For example:
   * <pre><code class='java'> CartoonCharacter bart = new CartoonCharacter("Bart Simpson");
   * CartoonCharacter lisa = new CartoonCharacter("Lisa Simpson");
   * CartoonCharacter maggie = new CartoonCharacter("Maggie Simpson");
   * CartoonCharacter homer = new CartoonCharacter("Homer Simpson");
   * homer.addChildren(bart, lisa, maggie);
   *
   * CartoonCharacter pebbles = new CartoonCharacter("Pebbles Flintstone");
   * CartoonCharacter fred = new CartoonCharacter("Fred Flintstone");
   * fred.getChildren().add(pebbles);
   *
   * CartoonCharacter[] parents = new CartoonCharacter[] { homer, fred };
   * // check children
   * assertThat(parents).flatExtracting("children")
   *                    .containsOnly(bart, lisa, maggie, pebbles);</code></pre>
   *
   * The order of extracted values is consisted with both the order of the collection itself, as well as the extracted
   * collections.
   *
   * @param propertyName the object transforming input object to an Iterable of desired ones
   * @return a new assertion object whose object under test is the list of values extracted
   * @throws IllegalArgumentException if one of the extracted property value was not an array or an iterable.
   */
  public ObjectArrayAssert<Object> flatExtracting(String propertyName) {
    List<Object> extractedValues = newArrayList();
    List<?> extractedGroups = FieldsOrPropertiesExtractor.extract(Arrays.asList(actual), byName(propertyName));
    for (Object group : extractedGroups) {
      // expecting group to be an iterable or an array
      if (isArray(group)) {
        int size = Array.getLength(group);
        for (int i = 0; i < size; i++) {
          extractedValues.add(Array.get(group, i));
        }
      } else if (group instanceof Iterable) {
        Iterable<?> iterable = (Iterable<?>) group;
        for (Object value : iterable) {
          extractedValues.add(value);
        }
      } else {
        CommonErrors.wrongElementTypeForFlatExtracting(group);
      }
    }
    return new ObjectArrayAssert<>(extractedValues.toArray());
  }

  /**
   * Extract the result of given method invocation from the array's elements under test into a new array, this new array
   * becoming the array under test.
   * <p>
   * It allows you to test a method results of the array's elements instead of testing the elements themselves, it can be
   * sometimes much less work!
   * <p>
   * It is especially useful for classes that does not conform to Java Bean's getter specification (i.e. public String
   * toString() or public String status() instead of public String getStatus()).
   * <p>
   * Let's take an example to make things clearer :
   * <pre><code class='java'> // Build a array of WesterosHouse, a WesterosHouse has a method: public String sayTheWords()
   * WesterosHouse[] greatHousesOfWesteros = new WesterosHouse[] { new WesterosHouse(&quot;Stark&quot;, &quot;Winter is Coming&quot;),
   *     new WesterosHouse(&quot;Lannister&quot;, &quot;Hear Me Roar!&quot;), new WesterosHouse(&quot;Greyjoy&quot;, &quot;We Do Not Sow&quot;),
   *     new WesterosHouse(&quot;Baratheon&quot;, &quot;Our is the Fury&quot;), new WesterosHouse(&quot;Martell&quot;, &quot;Unbowed, Unbent, Unbroken&quot;),
   *     new WesterosHouse(&quot;Tyrell&quot;, &quot;Growing Strong&quot;) };
   * 
   * // let's verify the words of the great houses of Westeros:
   * assertThat(greatHousesOfWesteros).extractingResultOf(&quot;sayTheWords&quot;)
   *                                  .contains(&quot;Winter is Coming&quot;, &quot;We Do Not Sow&quot;, &quot;Hear Me Roar&quot;)
   *                                  .doesNotContain(&quot;Lannisters always pay their debts&quot;);</code></pre>
   * 
   * <p>
   * Following requirements have to be met to extract method results:
   * <ul>
   * <li>method has to be public,</li>
   * <li>method cannot accept any arguments,</li>
   * <li>method cannot return void.</li>
   * </ul>
   * <p>
   * Note that the order of extracted values is consistent with the order of the array under test.
   * 
   * @param method the name of the method which result is to be extracted from the array under test
   * @return a new assertion object whose object under test is the array of extracted values.
   * @throws IllegalArgumentException if no method exists with the given name, or method is not public, or method does
   *           return void, or method accepts arguments.
   */
  public ObjectArrayAssert<Object> extractingResultOf(String method) {
    Object[] values = FieldsOrPropertiesExtractor.extract(actual, resultOf(method));
    return new ObjectArrayAssert<>(values);
  }

  /**
   * Extract the result of given method invocation from the array's elements under test into a new array, this new array
   * becoming the array under test.
   * <p>
   * It allows you to test a method results of the array's elements instead of testing the elements themselves, it can be
   * sometimes much less work!
   * <p>
   * It is especially useful for classes that does not conform to Java Bean's getter specification (i.e. public String
   * toString() or public String status() instead of public String getStatus()).
   * <p>
   * Let's take an example to make things clearer :
   * <pre><code class='java'> // Build a array of WesterosHouse, a WesterosHouse has a method: public String sayTheWords()
   * WesterosHouse[] greatHousesOfWesteros = new WesterosHouse[] { new WesterosHouse(&quot;Stark&quot;, &quot;Winter is Coming&quot;),
   *     new WesterosHouse(&quot;Lannister&quot;, &quot;Hear Me Roar!&quot;), new WesterosHouse(&quot;Greyjoy&quot;, &quot;We Do Not Sow&quot;),
   *     new WesterosHouse(&quot;Baratheon&quot;, &quot;Our is the Fury&quot;), new WesterosHouse(&quot;Martell&quot;, &quot;Unbowed, Unbent, Unbroken&quot;),
   *     new WesterosHouse(&quot;Tyrell&quot;, &quot;Growing Strong&quot;) };
   * 
   * // let's verify the words of the great houses of Westeros:
   * assertThat(greatHousesOfWesteros).extractingResultOf(&quot;sayTheWords&quot;, String.class)
   *                                  .contains(&quot;Winter is Coming&quot;, &quot;We Do Not Sow&quot;, &quot;Hear Me Roar&quot;)
   *                                  .doesNotContain(&quot;Lannisters always pay their debts&quot;);</code></pre>
   * 
   * <p>
   * Following requirements have to be met to extract method results:
   * <ul>
   * <li>method has to be public,</li>
   * <li>method can not accept any arguments,</li>
   * <li>method can not return void.</li>
   * </ul>
   * <p>
   * Note that the order of extracted values is consistent with the order of the array under test.
   * 
   * @param method the name of the method which result is to be extracted from the array under test
   * @param extractingType type to return
   * @return a new assertion object whose object under test is the array of extracted values.
   * @throws IllegalArgumentException if no method exists with the given name, or method is not public, or method does
   *           return void, or method accepts arguments.
   */
  public <P> ObjectArrayAssert<P> extractingResultOf(String method, Class<P> extractingType) {
    @SuppressWarnings("unchecked")
    P[] values = (P[]) FieldsOrPropertiesExtractor.extract(actual, resultOf(method));
    return new ObjectArrayAssert<>(values);
  }

  /**
   * Enable hexadecimal object representation of Iterable elements instead of standard java representation in error
   * messages.
   * <p/>
   * It can be useful to better understand what the error was with a more meaningful error message.
   * <p/>
   * Example
   * <pre><code class='java'> assertThat(new Byte[] { 0x10, 0x20 }).inHexadecimal().contains(new Byte[] { 0x30 });</code></pre>
   *
   * With standard error message:
   * <pre><code class='java'> Expecting:
   *  <[16, 32]>
   * to contain:
   *  <[48]>
   * but could not find:
   *  <[48]></code></pre>
   *
   * With Hexadecimal error message:
   * <pre><code class='java'> Expecting:
   *  <[0x10, 0x20]>
   * to contain:
   *  <[0x30]>
   * but could not find:
   *  <[0x30]></code></pre>
   *
   * @return {@code this} assertion object.
   */
  @Override
  public S inHexadecimal() {
    return super.inHexadecimal();
  }

  @Override
  public S inBinary() {
    return super.inBinary();
  }

  /**
   * Filter the array under test keeping only elements having a property or field equal to {@code expectedValue}, the
   * property/field is specified by {@code propertyOrFieldName} parameter.
   * <p>
   * The filter first tries to get the value from a property (named {@code propertyOrFieldName}), if no such property
   * exists it tries to read the value from a field. Reading private fields is supported by default, this can be
   * globally disabled by calling {@link Assertions#setAllowExtractingPrivateFields(boolean)
   * Assertions.setAllowExtractingPrivateFields(false)}.
   * <p>
   * When reading <b>nested</b> property/field, if an intermediate value is null the whole nested property/field is
   * considered to be null, thus reading "address.street.name" value will return null if "street" value is null.
   * <p>
   * 
   * As an example, let's check all employees 800 years old (yes, special employees):
   * <pre><code class='java'> Employee yoda   = new Employee(1L, new Name("Yoda"), 800);
   * Employee obiwan = new Employee(2L, new Name("Obiwan"), 800);
   * Employee luke   = new Employee(3L, new Name("Luke", "Skywalker"), 26);
   * Employee noname = new Employee(4L, null, 50);
   * 
   * Employee[] employees = new Employee[] { yoda, luke, obiwan, noname };
   *
   * assertThat(employees).filteredOn("age", 800)
   *                      .containsOnly(yoda, obiwan);</code></pre>
   *                      
   * Nested properties/fields are supported:
   * <pre><code class='java'> // Name is bean class with 'first' and 'last' String properties
   *
   * // name is null for noname => it does not match the filter on "name.first" 
   * assertThat(employees).filteredOn("name.first", "Luke")
   *                      .containsOnly(luke);
   * 
   * assertThat(employees).filteredOn("name.last", "Vader")
   *                      .isEmpty();</code></pre>
   * <p>
   * If you want to filter on null value, use {@link #filteredOnNull(String)} as Java will resolve the call to
   * {@link #filteredOn(String, FilterOperator)} instead of this method.
   * <p>
   * An {@link IntrospectionError} is thrown if the given propertyOrFieldName can't be found in one of the array
   * elements.
   * <p>
   * You can chain filters:
   * <pre><code class='java'> // fellowshipOfTheRing is an array of TolkienCharacter having race and name fields
   * // 'not' filter is statically imported from Assertions.not 
   * 
   * assertThat(fellowshipOfTheRing).filteredOn("race.name", "Man")
   *                                .filteredOn("name", not("Boromir"))
   *                                .containsOnly(aragorn);</code></pre>
   * If you need more complex filter, use {@link #filteredOn(Condition)} and provide a {@link Condition} to specify the
   * filter to apply.
   * 
   * @param propertyOrFieldName the name of the property or field to read
   * @param expectedValue the value to compare element's property or field with
   * @return a new assertion object with the filtered array under test
   * @throws IllegalArgumentException if the given propertyOrFieldName is {@code null} or empty.
   * @throws IntrospectionError if the given propertyOrFieldName can't be found in one of the array elements.
   */
  @SuppressWarnings("unchecked")
  public S filteredOn(String propertyOrFieldName, Object expectedValue) {
    Iterable<? extends T> filteredIterable = filter(actual).with(propertyOrFieldName, expectedValue).get();
    return (S) new ObjectArrayAssert<>(toArray(filteredIterable));
  }

  /**
   * Filter the array under test keeping only elements whose property or field specified by {@code propertyOrFieldName}
   * is null.
   * <p>
   * exists it tries to read the value from a field. Reading private fields is supported by default, this can be
   * globally disabled by calling {@link Assertions#setAllowExtractingPrivateFields(boolean)
   * Assertions.setAllowExtractingPrivateFields(false)}.
   * <p>
   * When reading <b>nested</b> property/field, if an intermediate value is null the whole nested property/field is
   * considered to be null, thus reading "address.street.name" value will return null if "street" value is null.
   * <p>
   * As an example, let's check all employees 800 years old (yes, special employees):
   * <pre><code class='java'> Employee yoda   = new Employee(1L, new Name("Yoda"), 800);
   * Employee obiwan = new Employee(2L, new Name("Obiwan"), 800);
   * Employee luke   = new Employee(3L, new Name("Luke", "Skywalker"), 26);
   * Employee noname = new Employee(4L, null, 50);
   * 
   * Employee[] employees = new Employee[] { yoda, luke, obiwan, noname };
   *
   * assertThat(employees).filteredOnNull("name")
   *                      .containsOnly(noname);</code></pre>
   *                      
   * Nested properties/fields are supported:
   * <pre><code class='java'> // Name is bean class with 'first' and 'last' String properties
   *
   * assertThat(employees).filteredOnNull("name.last")
   *                      .containsOnly(yoda, obiwan, noname);</code></pre>
   * 
   * An {@link IntrospectionError} is thrown if the given propertyOrFieldName can't be found in one of the array
   * elements.
   * <p>
   * If you need more complex filter, use {@link #filteredOn(Condition)} and provide a {@link Condition} to specify the
   * filter to apply.
   * 
   * @param propertyOrFieldName the name of the property or field to read
   * @return a new assertion object with the filtered array under test
   * @throws IntrospectionError if the given propertyOrFieldName can't be found in one of the array elements.
   */
  public S filteredOnNull(String propertyOrFieldName) {
    // need to cast nulll to Object otherwise it calls :
    // filteredOn(String propertyOrFieldName, FilterOperation<?> filterOperation)
    return filteredOn(propertyOrFieldName, (Object) null);
  }

  /**
   * Filter the array under test keeping only elements having a property or field matching the filter expressed with
   * the {@link FilterOperator}, the property/field is specified by {@code propertyOrFieldName} parameter.
   * <p>
   * The existing filters are :
   * <ul>
   * <li> {@link Assertions#not(Object) not(Object)}</li>
   * <li> {@link Assertions#in(Object...) in(Object...)}</li>
   * <li> {@link Assertions#notIn(Object...) notIn(Object...)}</li>
   * </ul>
   * <p>
   * Whatever filter is applied, it first tries to get the value from a property (named {@code propertyOrFieldName}), if
   * no such property exists it tries to read the value from a field. Reading private fields is supported by default,
   * this can be globally disabled by calling {@link Assertions#setAllowExtractingPrivateFields(boolean)
   * Assertions.setAllowExtractingPrivateFields(false)}.
   * <p>
   * When reading <b>nested</b> property/field, if an intermediate value is null the whole nested property/field is
   * considered to be null, thus reading "address.street.name" value will return null if "street" value is null.
   * <p>
   * 
   * As an example, let's check stuff on some special employees :
   * <pre><code class='java'> Employee yoda   = new Employee(1L, new Name("Yoda"), 800);
   * Employee obiwan = new Employee(2L, new Name("Obiwan"), 800);
   * Employee luke   = new Employee(3L, new Name("Luke", "Skywalker"), 26);
   * 
   * Employee[] employees = new Employee[] { yoda, luke, obiwan, noname };
   *
   * // 'not' filter is statically imported from Assertions.not 
   * assertThat(employees).filteredOn("age", not(800))
   *                      .containsOnly(luke);
   * 
   * // 'in' filter is statically imported from Assertions.in
   * // Name is bean class with 'first' and 'last' String properties 
   * assertThat(employees).filteredOn("name.first", in("Yoda", "Luke"))
   *                      .containsOnly(yoda, luke);
   * 
   * // 'notIn' filter is statically imported from Assertions.notIn
   * assertThat(employees).filteredOn("name.first", notIn("Yoda", "Luke"))
   *                      .containsOnly(obiwan);</code></pre>
   *                      
   * An {@link IntrospectionError} is thrown if the given propertyOrFieldName can't be found in one of the array
   * elements.
   * <p>
   * Note that combining filter operators is not supported, thus the following code is not correct:
   * <pre><code class='java'> // Combining filter operators like not(in(800)) is NOT supported
   * // -&gt; throws UnsupportedOperationException
   * assertThat(employees).filteredOn("age", not(in(800)))
   *                      .contains(luke);</code></pre>
   * <p>
   * You can chain filters:
   * <pre><code class='java'> // fellowshipOfTheRing is an array of TolkienCharacter having race and name fields
   * // 'not' filter is statically imported from Assertions.not 
   * 
   * assertThat(fellowshipOfTheRing).filteredOn("race.name", "Man")
   *                                .filteredOn("name", not("Boromir"))
   *                                .containsOnly(aragorn);</code></pre>
   * 
   * If you need more complex filter, use {@link #filteredOn(Condition)} and provide a {@link Condition} to specify the
   * filter to apply.
   * 
   * @param propertyOrFieldName the name of the property or field to read
   * @param filterOperator the filter operator to apply
   * @return a new assertion object with the filtered array under test
   * @throws IllegalArgumentException if the given propertyOrFieldName is {@code null} or empty.
   */
  @SuppressWarnings("unchecked")
  public S filteredOn(String propertyOrFieldName, FilterOperator<?> filterOperator) {
    checkNotNull(filterOperator);
    Filters<? extends T> filter = filter(actual).with(propertyOrFieldName);
    filterOperator.applyOn(filter);
    return (S) new ObjectArrayAssert<>(toArray(filter.get()));
  }

  /**
   * Filter the array under test keeping only elements matching the given {@link Condition}.
   * <p>
   * Let's check old employees whose age > 100:
   * <pre><code class='java'> Employee yoda   = new Employee(1L, new Name("Yoda"), 800);
   * Employee obiwan = new Employee(2L, new Name("Obiwan"), 800);
   * Employee luke   = new Employee(3L, new Name("Luke", "Skywalker"), 26);
   * Employee noname = new Employee(4L, null, 50);
   * 
   * Employee[] employees = new Employee[] { yoda, luke, obiwan, noname };
   * 
   * // old employee condition, "old employees" describes the condition in error message
   * // you just have to implement 'matches' method 
   * Condition&lt;Employee&gt; oldEmployees = new Condition&lt;Employee&gt;("old employees") {
   *       {@literal @}Override
   *       public boolean matches(Employee employee) {
   *         return employee.getAge() > 100;
   *       }
   *     };
   *   }
   * assertThat(employees).filteredOn(oldEmployees)
   *                      .containsOnly(yoda, obiwan);</code></pre>
   *                      
   * You can combine {@link Condition} with condition operator like {@link Not}:
   * <pre><code class='java'> // 'not' filter is statically imported from Assertions.not
   * assertThat(employees).filteredOn(not(oldEmployees))
   *                      .contains(luke, noname);</code></pre>
   * 
   * @param condition the filter condition / predicate
   * @return a new assertion object with the filtered array under test
   * @throws IllegalArgumentException if the given condition is {@code null}.
   */
  @SuppressWarnings("unchecked")
  public S filteredOn(Condition<? super T> condition) {
    Iterable<? extends T> filteredIterable = filter(actual).being(condition).get();
    return (S) new ObjectArrayAssert<>(toArray(filteredIterable));
  }

  /**
   * Filter the iterable under test keeping only elements matching the given {@link Predicate}.
   * <p>
   * Example : check old employees whose age > 100:
   * 
   * <pre><code class='java'> Employee yoda   = new Employee(1L, new Name("Yoda"), 800);
   * Employee obiwan = new Employee(2L, new Name("Obiwan"), 800);
   * Employee luke   = new Employee(3L, new Name("Luke", "Skywalker"), 26);
   * 
   * Employee[] employees = new Employee[] { yoda, luke, obiwan };
   * 
   * assertThat(employees).filteredOn(employee -> employee.getAge() > 100)
   *                      .containsOnly(yoda, obiwan);</code></pre>
   * 
   * @param predicate the filter predicate
   * @return a new assertion object with the filtered array under test
   * @throws IllegalArgumentException if the given predicate is {@code null}.
   */
  @SuppressWarnings("unchecked")
  public S filteredOn(Predicate<? super T> predicate) {
    if (predicate == null) throw new IllegalArgumentException("The filter predicate should not be null");
    return (S) new ObjectArrayAssert<>(stream(actual).filter(predicate).toArray());
  }

  /**
   * Verifies that all elements match the given {@link Predicate}.
   * <p>
   * Example :
   * <pre><code class='java'> String[] abc  = new String[] {"a", "b", "c"};
   * String[] abcc  = new String[] {"a", "b", "cc"};
   *
   * // assertion will pass
   * assertThat(abc).allMatch(s -&gt; s.length() == 1);
   * 
   * // assertion will fail
   * assertThat(abcc).allMatch(s -&gt; s.length() == 1);</code></pre>
   * 
   * Note that you can achieve the same result with {@link #are(Condition) are(Condition)} or {@link #have(Condition) have(Condition)}.
   *
   * @param predicate the given {@link Predicate}.
   * @return {@code this} object.
   * @throws NullPointerException if the given predicate is {@code null}.
   * @throws AssertionError if an element cannot be cast to T.
   * @throws AssertionError if one or more elements don't satisfy the given predicate.
   */
  @Override
  public S allMatch(Predicate<? super T> condition) {
    iterables.assertAllMatch(info, newArrayList(actual), condition);
    return myself;
  }

}<|MERGE_RESOLUTION|>--- conflicted
+++ resolved
@@ -122,25 +122,15 @@
   }
 
   /**
-<<<<<<< HEAD
-   * Verifies that the actual array has the same size as given array.
-   * <p/>
-   * Parameter is declared as Object to accept both Object[] and primitive arrays (e.g. int[]).
-=======
    * Verifies that the actual array has the same size as the given array.
    * <p/>
    * Parameter is declared as Object to accept both {@code Object[]} and primitive arrays (e.g. {@code int[]}).
->>>>>>> 57e7ad68
    * <p/>
    * Example:
    * <pre><code class='java'> int[] oneTwoThree = {1, 2, 3};
    * int[] fourFiveSix = {4, 5, 6}; 
    * 
-<<<<<<< HEAD
-   * // assertion will pass
-=======
    * // assertions will pass
->>>>>>> 57e7ad68
    * assertThat(oneTwoThree).hasSameSizeAs(fourFiveSix);</code></pre>
    * 
    * @param array the array to compare size with actual group.
@@ -157,21 +147,13 @@
   }
 
   /**
-<<<<<<< HEAD
-   * Verifies that the actual group has the same size as given {@link Iterable}.
-=======
    * Verifies that the actual group has the same size as the given {@link Iterable}.
->>>>>>> 57e7ad68
    * <p/>
    * Example:
    * <pre><code class='java'> int[] oneTwoThree = {1, 2, 3};
    * Iterable&lt;Ring&gt; elvesRings = newArrayList(vilya, nenya, narya); 
    * 
-<<<<<<< HEAD
-   * // assertion will pass
-=======
    * // assertions will pass
->>>>>>> 57e7ad68
    * assertThat(oneTwoThree).hasSameSizeAs(elvesRings);</code></pre>
    * 
    * @param other the {@code Iterable} to compare size with actual group.
@@ -239,32 +221,19 @@
   }
 
   /**
-<<<<<<< HEAD
-   * Same semantic as {@link #containsOnly(Object[])} : verifies that actual contains all the elements of the given
-   * iterable and nothing else, <b>in any order</b>.
-=======
    * Same semantic as {@link #containsOnly(Object[])} : verifies that actual contains all elements of the given
    * {@code Iterable} and nothing else, <b>in any order</b>.
->>>>>>> 57e7ad68
    * <p/>
    * Example :
    * <pre><code class='java'> Ring[] rings = {nenya, vilya};
    * 
-<<<<<<< HEAD
-   * // assertions will pass
-=======
-   * // assertion will pass
->>>>>>> 57e7ad68
+   * // assertion will pass
    * assertThat(rings).containsOnlyElementsOf(newArrayList(nenya, vilya));
    * assertThat(rings).containsOnlyElementsOf(newArrayList(nenya, nenya, vilya, vilya));
    * 
    * // assertion will fail as actual does not contain narya
    * assertThat(rings).containsOnlyElementsOf(newArrayList(nenya, vilya, narya));
-<<<<<<< HEAD
-   * // assertion will fail as actual contain nenya
-=======
    * // assertion will fail as actual contains nenya
->>>>>>> 57e7ad68
    * assertThat(rings).containsOnlyElementsOf(newArrayList(vilya));</code></pre>
    * 
    * @param iterable the given {@code Iterable} we will get elements from.
@@ -275,13 +244,8 @@
   }
 
   /**
-<<<<<<< HEAD
-   * An alias of {@link #containsOnlyElementsOf(Iterable)} : verifies that actual contains all the elements of the
-   * given iterable and nothing else, <b>in any order</b>.
-=======
    * An alias of {@link #containsOnlyElementsOf(Iterable)} : verifies that actual contains all elements of the
    * given {@code Iterable} and nothing else, <b>in any order</b>.
->>>>>>> 57e7ad68
    * </p>
    * Example:
    * <pre><code class='java'> Ring[] elvesRings = {vilya, nenya, narya};
@@ -294,11 +258,7 @@
    * assertThat(elvesRings).hasSameElementsAs(newArrayList(nenya, narya));
    * assertThat(elvesRings).hasSameElementsAs(newArrayList(nenya, narya, vilya, oneRing));</code></pre>
    * 
-<<<<<<< HEAD
-   * @param iterable the Iterable whose elements we expect to be present
-=======
    * @param iterable the {@code Iterable} whose elements we expect to be present
->>>>>>> 57e7ad68
    * @return this assertion object
    * @throws AssertionError if the actual group is {@code null}
    * @throws NullPointerException if the given {@code Iterable} is {@code null}
@@ -513,10 +473,6 @@
    * @throws NullPointerException if the given {@code Index} is {@code null}.
    * @throws AssertionError if the actual group contains the given object at the given index.
    */
-<<<<<<< HEAD
-  @Override
-=======
->>>>>>> 57e7ad68
   public S doesNotContain(T value, Index index) {
     arrays.assertDoesNotContain(info, actual, value, index);
     return myself;
@@ -529,16 +485,12 @@
    * <pre><code class='java'> String[] abc = {"a", "b", "c"}; 
    *
    * // assertion will pass
-<<<<<<< HEAD
-   * assertThat(abc).doesNotContain("d", "e");</code></pre>
-=======
    * assertThat(abc).doesNotContain("d", "e");
    * 
    * // assertions will fail
    * assertThat(abc).doesNotContain("a");
    * assertThat(abc).doesNotContain("a", "b", "c");
    * assertThat(abc).doesNotContain("a", "x");</code></pre>
->>>>>>> 57e7ad68
    * 
    * @param values the given values.
    * @return {@code this} assertion object.
@@ -554,27 +506,16 @@
   }
 
   /**
-<<<<<<< HEAD
-   * Verifies that actual does not contain any elements of the given {@link Iterable} (i.e. none).
-=======
    * Verifies that the actual array does not contain any elements of the given {@link Iterable} (i.e. none).
->>>>>>> 57e7ad68
    * <p/>
    * Example:
    * <pre><code class='java'> String[] abc = {"a", "b", "c"}; 
    * 
-<<<<<<< HEAD
-   * // These assertions succeed:
-   * assertThat(actual).doesNotContainAnyElementsOf(newArrayList("d", "e"));
-   * 
-   * // These fail:
-=======
    * // assertion will pass
    * assertThat(actual).doesNotContainAnyElementsOf(newArrayList("d", "e"));
    * 
    * // assertions will fail
    * assertThat(actual).doesNotContainAnyElementsOf(newArrayList("a", "b"));
->>>>>>> 57e7ad68
    * assertThat(actual).doesNotContainAnyElementsOf(newArrayList("d", "e", "a"));</code></pre>
    *
    * @param iterable the {@link Iterable} whose elements must not be in the actual group.
@@ -591,11 +532,7 @@
   }
 
   /**
-<<<<<<< HEAD
-   * Verifies that the actual group does not contain duplicates.
-=======
    * Verifies that the actual array does not contain duplicates.
->>>>>>> 57e7ad68
    * <p>
    * Example :
    * <pre><code class='java'> String[] abc = {"a", "b", "c"}; 
@@ -617,18 +554,11 @@
     return myself;
   }
 
-<<<<<<< HEAD
-  /**
-   * Verifies that the actual array starts with the given sequence of objects, without any other objects between them.
-   * Similar to <code>{@link #containsSequence(Object...)}</code>, but it also verifies that the first element in the
-   * sequence is also first element of the actual group.
-=======
 
   /**
    * Verifies that the actual array starts with the given sequence of objects, without any other objects between them.
    * Similar to <code>{@link #containsSequence(Object...)}</code>, but it also verifies that the first element in the
    * sequence is also the first element of the actual array.
->>>>>>> 57e7ad68
    * <p>
    * Example :
    * <pre><code class='java'> String[] abc = {"a", "b", "c"}; 
@@ -655,11 +585,7 @@
   /**
    * Verifies that the actual array ends with the given sequence of objects, without any other objects between them.
    * Similar to <code>{@link #containsSequence(Object...)}</code>, but it also verifies that the last element in the
-<<<<<<< HEAD
-   * sequence is also last element of the actual group.
-=======
    * sequence is also last element of the actual array.
->>>>>>> 57e7ad68
    * <p>
    * Example :
    * <pre><code class='java'> String[] abc = {"a", "b", "c"}; 
@@ -684,11 +610,7 @@
   }
 
   /**
-<<<<<<< HEAD
-   * Verifies that all the elements of actual are present in the given {@code Iterable}.
-=======
    * Verifies that all elements of actual are present in the given {@code Iterable}.
->>>>>>> 57e7ad68
    * <p/>
    * Example:
    * <pre><code class='java'> Ring[] elvesRings = {vilya, nenya, narya}; 
@@ -713,11 +635,7 @@
   }
 
   /**
-<<<<<<< HEAD
-   * Verifies that all the elements of actual are present in the given values.
-=======
    * Verifies that all elements of actual are present in the given values.
->>>>>>> 57e7ad68
    * <p/>
    * Example:
    * <pre><code class='java'> Ring[] elvesRings = {vilya, nenya, narya}; 
@@ -742,11 +660,7 @@
   }
   
   /**
-<<<<<<< HEAD
-   * Verifies that the actual group contains at least a null element.
-=======
    * Verifies that the actual array contains at least a null element.
->>>>>>> 57e7ad68
    * <p>
    * Example :
    * <pre><code class='java'> String[] abc = {"a", "b", "c"}; 
@@ -769,11 +683,7 @@
   }
 
   /**
-<<<<<<< HEAD
-   * Verifies that the actual group does not contain null elements.
-=======
    * Verifies that the actual array does not contain null elements.
->>>>>>> 57e7ad68
    * <p>
    * Example :
    * <pre><code class='java'> String[] abc = {"a", "b", "c"}; 
@@ -935,11 +845,7 @@
   }
 
   /**
-<<<<<<< HEAD
-   * Verifies that there is <b>at least <i>one</i></b> element in the actual group satisfying the given condition.
-=======
    * Verifies that there is <b>at least <i>one</i></b> element in the actual array satisfying the given condition.
->>>>>>> 57e7ad68
    * <p/>
    * This method is an alias for {@code areAtLeast(1, condition)}.
    * <p/>
@@ -1126,11 +1032,7 @@
   }
 
   /**
-<<<<<<< HEAD
-   * Verifies that the actual group contains all the elements of given {@code Iterable}, in any order.
-=======
    * Verifies that the actual array contains all the elements of given {@code Iterable}, in any order.
->>>>>>> 57e7ad68
    * <p>
    * Example :
    * <pre><code class='java'> String[] abc = {"a", "b", "c"}; 
@@ -1167,11 +1069,7 @@
    * assertThat(invoiceArray).usingComparator(invoiceDateComparator).doesNotHaveDuplicates().contains(may2010Invoice)
    * 
    * // as assertThat(invoiceArray) creates a new assertion, it falls back to standard comparison strategy 
-<<<<<<< HEAD
-   * // based on Invoice's equal method to compare invoiceArray elements to lowestInvoice.                                                      
-=======
    * // based on Invoice's equal method to compare invoiceArray elements to lowestInvoice.
->>>>>>> 57e7ad68
    * assertThat(invoiceArray).contains(lowestInvoice).
    * 
    * // standard comparison : the fellowshipOfTheRing includes Gandalf but not Sauron (believe me) ...
@@ -1186,10 +1084,6 @@
    * @throws NullPointerException if the given comparator is {@code null}.
    * @return {@code this} assertion object.
    */
-<<<<<<< HEAD
-  @Override
-=======
->>>>>>> 57e7ad68
   public S usingElementComparator(Comparator<? super T> elementComparator) {
     this.arrays = new ObjectArrays(new ComparatorBasedComparisonStrategy(elementComparator));
     // to have the same semantics on base assertions like isEqualTo, we need to use an iterable comparator comparing
@@ -1447,13 +1341,8 @@
    * It allows to test values from the elements in safer way than by using {@link #extracting(String)}, as it
    * doesn't utilize introspection.
    * <p/>
-<<<<<<< HEAD
-   * Let's take a look an example
-   * <pre><code class='java'> // Build an array of TolkienCharacter, a TolkienCharacter has a name, and age and a Race (a specific class)
-=======
    * Let's take a look an example:
    * <pre><code class='java'> // Build a list of TolkienCharacter, a TolkienCharacter has a name, and age and a Race (a specific class)
->>>>>>> 57e7ad68
    * // they can be public field or properties, both can be extracted.
    * TolkienCharacter[] fellowshipOfTheRing = new TolkienCharacter[] {
    *   new TolkienCharacter(&quot;Frodo&quot;, 33, HOBBIT),
@@ -1483,7 +1372,6 @@
   }
 
   /**
-<<<<<<< HEAD
    * Use the given {@link Function}s to extract the values from the array's elements into a new array
    * composed of {@link Tuple}s (a simple data structure containing the extracted values), this new array becoming the
    * object under test.
@@ -1549,9 +1437,6 @@
   
   /**
    * Extract the Iterable values from arrays elements under test by applying an Iterable extracting function on them
-=======
-   * Extract the Iterable values from the array's elements by applying an Iterable extracting function on them
->>>>>>> 57e7ad68
    * and concatenating the result lists into an array which becomes the new object under test.
    * <p/>
    * It allows testing the results of extracting values that are represented by Iterables.

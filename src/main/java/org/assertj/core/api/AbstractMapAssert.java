/**
 * Licensed under the Apache License, Version 2.0 (the "License"); you may not use this file except in compliance with
 * the License. You may obtain a copy of the License at
 *
 * http://www.apache.org/licenses/LICENSE-2.0
 *
 * Unless required by applicable law or agreed to in writing, software distributed under the License is distributed on
 * an "AS IS" BASIS, WITHOUT WARRANTIES OR CONDITIONS OF ANY KIND, either express or implied. See the License for the
 * specific language governing permissions and limitations under the License.
 *
 * Copyright 2012-2017 the original author or authors.
 */
package org.assertj.core.api;

import static org.assertj.core.data.MapEntry.entry;
import static org.assertj.core.extractor.Extractors.byName;
import static org.assertj.core.util.Arrays.array;
import static org.assertj.core.util.Arrays.isArray;
import static org.assertj.core.util.IterableUtil.toCollection;

import java.util.ArrayList;
import java.util.Comparator;
import java.util.List;
import java.util.Map;
import java.util.function.BiConsumer;
import java.util.function.Consumer;

import org.assertj.core.description.Description;
import org.assertj.core.groups.Tuple;
import org.assertj.core.internal.Maps;
import org.assertj.core.util.CheckReturnValue;
import org.assertj.core.util.Preconditions;
import org.assertj.core.util.VisibleForTesting;

/**
 * Base class for all implementations of assertions for {@link Map}s.
 * 
 * @param <SELF> the "self" type of this assertion class. Please read &quot;<a href="http://bit.ly/1IZIRcY"
 *          target="_blank">Emulating 'self types' using Java Generics to simplify fluent API implementation</a>&quot;
 *          for more details.
 * @param <ACTUAL> the type of the "actual" value.
 * @param <K> the type of keys in the map.
 * @param <V> the type of values in the map.
 * 
 * @author David DIDIER
 * @author Yvonne Wang
 * @author Alex Ruiz
 * @author Mikhail Mazursky
 * @author Nicolas François
 * @author dorzey
 */
public abstract class AbstractMapAssert<SELF extends AbstractMapAssert<SELF, ACTUAL, K, V>, ACTUAL extends Map<K, V>, K, V>
    extends AbstractObjectAssert<SELF, ACTUAL> implements EnumerableAssert<SELF, Map.Entry<? extends K, ? extends V>> {

  @VisibleForTesting
  Maps maps = Maps.instance();

  public AbstractMapAssert(ACTUAL actual, Class<?> selfType) {
    super(actual, selfType);
  }

  /**
   * Verifies that all the actual map entries satisfy the given {@code entryRequirements} .
   * <p>
   * Example:
   * <pre><code class='java'> Map&lt;TolkienCharacter, Ring&gt; elvesRingBearers = new HashMap&lt;&gt;();
   * elvesRingBearers.put(galadriel, nenya);                       
   * elvesRingBearers.put(gandalf, narya);                         
   * elvesRingBearers.put(elrond, vilya);                          
   *                                                               
   * // this assertion succeeds:
   * assertThat(elvesRingBearers).allSatisfy((character, ring) -&gt; {
   *   assertThat(character.getRace()).isIn(ELF, MAIA);
   *   assertThat(ring).isIn(nenya, narya, vilya);                 
   * });
   * 
   * // this assertion fails as Gandalf is a maia and not an elf:
   * assertThat(elvesRingBearers).allSatisfy((character, ring) -&gt; {
   *   assertThat(character.getRace()).isEqualTo(ELF);
   *   assertThat(ring).isIn(nenya, narya, vilya);
   * });</code></pre>
   * <p>
   * If the actual map is empty, this assertion succeeds as there is nothing to check.
   *
   * @param entryRequirements the given requirements that each entry must sastify.
   * @return {@code this} assertion object.
   * @throws NullPointerException if the given entryRequirements {@link BiConsumer} is {@code null}.
   * @throws AssertionError if the actual map is {@code null}.
   * @throws AssertionError if one or more entries don't satisfy the given requirements.
   * @since 3.9.0
   */
  public SELF allSatisfy(BiConsumer<? super K, ? super V> entryRequirements) {
    maps.assertAllSatisfy(info, actual, entryRequirements);
    return myself;
  }

  /**
   * Verifies that the {@link Map} is {@code null} or empty.
   * <p>
   * Example:
   * <pre><code class='java'> // assertions will pass
   * Map&lt;Integer, String&gt; map = null;
   * assertThat(map).isNullOrEmpty();
   * assertThat(new HashMap()).isNullOrEmpty();
   * 
   * // assertion will fail
   * Map&lt;String, String&gt; keyToValue = new HashMap();
   * keyToValue.put(&quot;key&quot;, &quot;value&quot;);
   * assertThat(keyToValue).isNullOrEmpty()</code></pre>
   *
   * @throws AssertionError if the {@link Map} is not {@code null} or not empty.
   */
  @Override
  public void isNullOrEmpty() {
    maps.assertNullOrEmpty(info, actual);
  }

  /**
   * Verifies that the {@link Map} is empty.
   * <p>
   * Example:
   * <pre><code class='java'> // assertion will pass
   * assertThat(new HashMap()).isEmpty();
   * 
   * // assertion will fail
   * Map&lt;String, String&gt; map = new HashMap();
   * map.put(&quot;key&quot;, &quot;value&quot;);
   * assertThat(map).isEmpty();</code></pre>
   *
   * @throws AssertionError if the {@link Map} of values is not empty.
   */
  @Override
  public void isEmpty() {
    maps.assertEmpty(info, actual);
  }

  /**
   * Verifies that the {@link Map} is not empty.
   * <p>
   * Example:
   * <pre><code class='java'> Map&lt;String, String&gt; map = new HashMap();
   * map.put(&quot;key&quot;, &quot;value&quot;);
   * 
   * // assertion will pass
   * assertThat(map).isNotEmpty();
   *
   * // assertion will fail
   * assertThat(new HashMap()).isNotEmpty();</code></pre>
   *
   * @return {@code this} assertion object.
   * @throws AssertionError if the {@link Map} is empty.
   */
  @Override
  public SELF isNotEmpty() {
    maps.assertNotEmpty(info, actual);
    return myself;
  }

  /**
   * Verifies that the number of values in the {@link Map} is equal to the given one.
   * <p>
   * Example:
   * <pre><code class='java'>
   * Map&lt;String, String&gt; map = new HashMap();
   * map.put(&quot;key&quot;, &quot;value&quot;);
   * 
   * // assertion will pass
   * assertThat(map).hasSize(1);
   * 
   * // assertions will fail
   * assertThat(map).hasSize(0);
   * assertThat(map).hasSize(2);</code></pre>
   *
   * @param expected the expected number of values in the {@link Map}.
   * @return {@code this} assertion object.
   * @throws AssertionError if the number of values of the {@link Map} is not equal to the given one.
   */
  @Override
  public SELF hasSize(int expected) {
    maps.assertHasSize(info, actual, expected);
    return myself;
  }

  /**
   * Verifies that the actual map has the same size as the given array.
   * <p>
   * Parameter is declared as Object to accept both Object[] and primitive arrays (e.g. int[]).
   * <p>
   * Example:
   * <pre><code class='java'> int[] oneTwoThree = {1, 2, 3};
   * 
   * Map&lt;Ring, TolkienCharacter&gt; elvesRingBearers = new HashMap&lt;&gt;();
   * elvesRingBearers.put(nenya, galadriel);
   * elvesRingBearers.put(narya, gandalf);
   * elvesRingBearers.put(vilya, elrond);
   * 
   * // assertion will pass
   * assertThat(elvesRingBearers).hasSameSizeAs(oneTwoThree);
   * 
   * // assertions will fail
   * assertThat(elvesRingBearers).hasSameSizeAs(new int[] {1});
   * assertThat(keyToValue).hasSameSizeAs(new char[] {'a', 'b', 'c', 'd'});</code></pre>
   * 
   * @param other the array to compare size with actual group.
   * @return {@code this} assertion object.
   * @throws AssertionError if the actual group is {@code null}.
   * @throws AssertionError if the array parameter is {@code null} or is not a true array.
   * @throws AssertionError if actual group and given array don't have the same size.
   */
  @Override
  public SELF hasSameSizeAs(Object other) {
    maps.assertHasSameSizeAs(info, actual, other);
    return myself;
  }

  /**
   * Verifies that the actual map has the same size as the given {@link Iterable}.
   * <p>
   * Example :
   * <pre><code class='java'> Map&lt;Ring, TolkienCharacter&gt; elvesRingBearers = new HashMap&lt;&gt;();
   * elvesRingBearers.put(nenya, galadriel);
   * elvesRingBearers.put(narya, gandalf);
   * elvesRingBearers.put(vilya, elrond);
   * 
   * // assertion will pass
   * assertThat(elvesRingBearers).hasSameSizeAs(Array.asList(vilya, nenya, narya));
   * 
   * // assertions will fail
   * assertThat(elvesRingBearers).hasSameSizeAs(Array.asList(1));
   * assertThat(keyToValue).hasSameSizeAs(Array.asList('a', 'b', 'c', 'd'));</code></pre>
   * 
   * @param other the {@code Iterable} to compare size with actual group.
   * @return {@code this} assertion object.
   * @throws AssertionError if the actual map is {@code null}.
   * @throws AssertionError if the other {@code Iterable} is {@code null}.
   * @throws AssertionError if the actual map and the given {@code Iterable} don't have the same size
   */
  @Override
  public SELF hasSameSizeAs(Iterable<?> other) {
    maps.assertHasSameSizeAs(info, actual, other);
    return myself;
  }

  /**
   * Verifies that the actual map has the same size as the given {@link Map}.
   * <p>
   * Example :
   * <pre><code class='java'> Map&lt;Ring, TolkienCharacter&gt; ringBearers = new HashMap&lt;&gt;();
   * ringBearers.put(nenya, galadriel);
   * ringBearers.put(narya, gandalf);
   * ringBearers.put(vilya, elrond);
   * ringBearers.put(oneRing, frodo);
   * 
   * // assertion will pass
   * assertThat(ringBearers).hasSameSizeAs(mapOf(entry(oneRing, frodo),
   *                                             entry(narya, gandalf),
   *                                             entry(nenya, galadriel),
   *                                             entry(vilya, elrond)));
   * 
   * // assertions will fail
   * assertThat(elvesRingBearers).hasSameSizeAs(new HashMap());
   * Map&lt;String, String&gt; keyToValue = new HashMap();
   * keyToValue.put(&quot;key&quot;, &quot;value&quot;);
   * assertThat(keyToValue).hasSameSizeAs(keyToValue);</code></pre>
   * 
   * @param other the {@code Map} to compare size with actual map
   * @return {@code this} assertion object
   * @throws NullPointerException if the other {@code Map} is {@code null}
   * @throws AssertionError if the actual map is {@code null}
   * @throws AssertionError if the actual map and the given {@code Map} don't have the same size
   */
  public SELF hasSameSizeAs(Map<?, ?> other) {
    maps.assertHasSameSizeAs(info, actual, other);
    return myself;
  }

  /**
   * Verifies that the actual map contains the given entries, in any order. 
   * <p>
   * This assertion succeeds if both actual map and given entries are empty.
   * <p>
   * Example :
   * <pre><code class='java'> Map&lt;Ring, TolkienCharacter&gt; ringBearers = new HashMap&lt;&gt;();
   * ringBearers.put(nenya, galadriel);
   * ringBearers.put(narya, gandalf);
   * ringBearers.put(vilya, elrond);
   * ringBearers.put(oneRing, frodo);
   * 
   * // assertions will pass
   * assertThat(ringBearers).contains(entry(oneRing, frodo), entry(nenya, galadriel));
   * assertThat(emptyMap).contains();
   * 
   * // assertions will fail
   * assertThat(ringBearers).contains(entry(oneRing, sauron));
   * assertThat(ringBearers).contains(entry(oneRing, sauron), entry(oneRing, aragorn));
   * assertThat(ringBearers).contains(entry(narya, gandalf), entry(oneRing, sauron));</code></pre>
   *
   * @param entries the given entries.
   * @return {@code this} assertion object.
   * @throws NullPointerException if the given argument is {@code null}.
   * @throws NullPointerException if any of the entries in the given array is {@code null}.
   * @throws AssertionError if the actual map is {@code null}.
   * @throws AssertionError if the actual map does not contain the given entries.
   */
  public SELF contains(@SuppressWarnings("unchecked") Map.Entry<? extends K, ? extends V>... entries) {
    maps.assertContains(info, actual, entries);
    return myself;
  }

  /**
   * Verifies that the actual map contains at least one of the given entries.
   * <p>
   * Example :
   * <pre><code class='java'> Map&lt;Ring, TolkienCharacter&gt; ringBearers = new HashMap&lt;&gt;();
   * ringBearers.put(nenya, galadriel);
   * ringBearers.put(narya, gandalf);
   * ringBearers.put(vilya, elrond);
   * ringBearers.put(oneRing, frodo);
   * 
   * // assertions will pass
   * assertThat(ringBearers).containsAnyOf(entry(oneRing, frodo), entry(oneRing, sauron));
   * assertThat(emptyMap).containsAnyOf();
   * 
   * // assertion will fail
   * assertThat(ringBearers).containsAnyOf(entry(oneRing, gandalf), entry(oneRing, aragorn));</code></pre>
   *
   * @param entries the given entries.
   * @return {@code this} assertion object.
   * @throws NullPointerException if the given argument is {@code null}.
   * @throws IllegalArgumentException if the given argument is an empty array.
   * @throws NullPointerException if any of the entries in the given array is {@code null}.
   * @throws AssertionError if the actual map is {@code null}.
   * @throws AssertionError if the actual map does not contain any of the given entries.
   * @since 3.6.0
   */
  public SELF containsAnyOf(@SuppressWarnings("unchecked") Map.Entry<? extends K, ? extends V>... entries) {
    maps.assertContainsAnyOf(info, actual, entries);
    return myself;
  }

  /**
   * Verifies that the actual map contains all entries of the given map, in any order.
   * <p>
   * Example :
   * <pre><code class='java'> Map&lt;Ring, TolkienCharacter&gt; ringBearers = new HashMap&lt;&gt;();
   * ringBearers.put(nenya, galadriel);
   * ringBearers.put(narya, gandalf);
   * ringBearers.put(vilya, elrond);
   * ringBearers.put(oneRing, frodo);
   *
   * Map&lt;Ring, TolkienCharacter&gt; elvesRingBearers = new HashMap&lt;&gt;();
   * elvesRingBearers.put(nenya, galadriel);
   * elvesRingBearers.put(narya, gandalf);
   * elvesRingBearers.put(vilya, elrond);
   * 
   * // assertion will succeed
   * assertThat(ringBearers).containsAllEntriesOf(elvesRingBearers);
   * 
   * // assertion will fail
   * assertThat(elvesRingBearers).containsAllEntriesOf(ringBearers);</code></pre>
   *
   * @param other the map with the given entries.
   * @return {@code this} assertion object.
   * @throws NullPointerException if the given argument is {@code null}.
   * @throws NullPointerException if any of the entries in the given map is {@code null}.
   * @throws AssertionError if the actual map is {@code null}.
   * @throws AssertionError if the actual map does not contain the given entries.
   */
  public SELF containsAllEntriesOf(Map<? extends K, ? extends V> other) {
    @SuppressWarnings("unchecked")
    Map.Entry<? extends K, ? extends V>[] entries = other.entrySet().toArray(new Map.Entry[other.size()]);
    maps.assertContains(info, actual, entries);
    return myself;
  }

  /**
   * Verifies that the actual map contains the given entry.
   * <p>
   * Example :
   * <pre><code class='java'> Map&lt;Ring, TolkienCharacter&gt; ringBearers = new HashMap&lt;&gt;();
   * ringBearers.put(nenya, galadriel);
   * ringBearers.put(narya, gandalf);
   * ringBearers.put(vilya, elrond);
   * ringBearers.put(oneRing, frodo);
   * 
   * // assertions will pass
   * assertThat(ringBearers).containsEntry(oneRing, frodo).containsEntry(nenya, galadriel);
   * 
   * // assertion will fail
   * assertThat(ringBearers).containsEntry(oneRing, sauron);</code></pre>
   * 
   * @param key the given key to check.
   * @param value the given value to check.
   * @return {@code this} assertion object.
   * @throws NullPointerException if the given argument is {@code null}.
   * @throws IllegalArgumentException if the given argument is an empty array.
   * @throws NullPointerException if any of the entries in the given array is {@code null}.
   * @throws AssertionError if the actual map is {@code null}.
   * @throws AssertionError if the actual map does not contain the given entries.
   */
  public SELF containsEntry(K key, V value) {
    maps.assertContains(info, actual, array(entry(key, value)));
    return myself;
  }

  /**
   * Verifies that the actual map contains a value for the given {@code key} that satisfies the given {@code valueCondition}.
   * <p>
   * Example:
   * <pre><code class='java'> Map&lt;Ring, TolkienCharacter&gt; ringBearers = new HashMap&lt;&gt;();
   * ringBearers.put(nenya, galadriel);
   * ringBearers.put(narya, gandalf);
   * ringBearers.put(vilya, elrond);
   * ringBearers.put(oneRing, frodo);
   * 
   * Condition&lt;TolkienCharacter&gt; elfBearer = new Condition&lt;&gt;(&quot;an elf bearer&quot;) {
   *   public boolean matches(TolkienCharacter character) {
   *     return character.getRace() == ELF;
   *   }
   * };
   *
   * // this assertion will pass
   * assertThat(ringBearers).hasEntrySatisfying(nenya, elfBearer);
   *
   * // this assertion will fail
   * assertThat(ringBearers).hasEntrySatisfying(oneRing, elfBearer);</code></pre>
   *
   * @param key he given key to check.
   * @param valueCondition the given condition for check value.
   * @return {@code this} assertion object.
   * @throws NullPointerException if the given values is {@code null}.
   * @throws AssertionError if the actual map is {@code null}.
   * @throws AssertionError if the actual map not contains the given {@code key}.
   * @throws AssertionError if the actual map contains the given key, but value not match the given {@code valueCondition}.
   * @since 2.6.0 / 3.6.0
   */
  public SELF hasEntrySatisfying(K key, Condition<? super V> valueCondition) {
    maps.assertHasEntrySatisfying(info, actual, key, valueCondition);
    return myself;
  }

  /**
   * Verifies that the actual map contains the value for given {@code key} that satisfy given {@code valueRequirements}.
   * <p>
   * Example:
   * <pre><code class='java'> Map&lt;Ring, TolkienCharacter&gt; ringBearers = new HashMap&lt;&gt;();
   * ringBearers.put(nenya, galadriel);
   * ringBearers.put(narya, gandalf);
   * ringBearers.put(vilya, elrond);
   * ringBearers.put(oneRing, frodo);
   * 
   * // this assertion will pass
   * assertThat(ringBearers).hasEntrySatisfying(nenya, character -&gt; {
   *     assertThat(character.getName()).contains("driel");
   *     assertThat(character.getRace()).isEqualTo(ELF);
   * });
   *
   * // this assertion will fail
   * assertThat(ringBearers).hasEntrySatisfying(oneRing, character -&gt; {
   *     assertThat(character.getRace()).isEqualTo(ELF);
   * });</code></pre>
   *
   * @param key he given key to check.
   * @param valueRequirements the given requirements for check value.
   * @return {@code this} assertion object.
   * @throws NullPointerException if the given values is {@code null}.
   * @throws AssertionError if the actual map is {@code null}.
   * @throws AssertionError if the actual map not contains the given {@code key}.
   * @throws AssertionError if the actual map contains the given key, but value not pass the given {@code valueRequirements}.
   * @since 3.6.0
   */
  public SELF hasEntrySatisfying(K key, Consumer<? super V> valueRequirements) {
    maps.assertHasEntrySatisfying(info, actual, key, valueRequirements);
    return myself;
  }

  /**
   * Verifies that the actual map contains an entry satisfying the given {@code entryCondition}.
   * <p>
   * Example:
   * <pre><code class='java'> Map&lt;TolkienCharacter, Ring&gt; ringBearers = new HashMap&lt;&gt;();
   * ringBearers.put(galadriel, nenya);
   * ringBearers.put(gandalf, narya);
   * ringBearers.put(elrond, vilya);
   * ringBearers.put(frodo, oneRing);
   *
   * Condition&lt;Map.Entry&lt;TolkienCharacter, Ring&gt;&gt; oneRingManBearer =
   *   new Condition&lt;Map.Entry&lt;TolkienCharacter, Ring&gt;&gt;("One ring man bearer") {
   *     public boolean matches(Map.Entry&lt;TolkienCharacter, Ring&gt; entry) {
   *       return entry.getKey().getRace() == MAN &amp;&amp; entry.getValue() == oneRing;
   *     }
   *   };
   *
   * // assertion will fail
   * assertThat(ringBearers).hasEntrySatisfying(oneRingManBearer);
   *
   * ringBearers.put(isildur, oneRing);
   *
   * // now assertion will pass
   * assertThat(ringBearers).hasEntrySatisfying(oneRingManBearer);</code></pre>
   *
   * @param entryCondition the condition for searching entry.
   * @return {@code this} assertion object.
   * @throws NullPointerException if the given condition is {@code null}.
   * @throws AssertionError if the actual map is {@code null}.
   * @throws AssertionError if there is no entry matching given {@code entryCondition}.
   * @since 2.7.0 / 3.7.0
   */
  public SELF hasEntrySatisfying(Condition<? super Map.Entry<K, V>> entryCondition) {
    maps.assertHasEntrySatisfying(info, actual, entryCondition);
    return myself;
  }

  /**
   * Verifies that the actual map contains an entry with a key satisfying the given {@code keyCondition} 
   * and a value satisfying the given {@code valueCondition}.
   * <p>
   * Example:
   * <pre><code class='java'> Map&lt;TolkienCharacter, Ring&gt; ringBearers = new HashMap&lt;&gt;();
   * ringBearers.put(galadriel, nenya);
   * ringBearers.put(gandalf, narya);
   * ringBearers.put(elrond, vilya);
   * ringBearers.put(frodo, oneRing);
   *
   * Condition&lt;TolkienCharacter&gt; isMan = new Condition&lt;TolkienCharacter&gt;("is man") {
   *   public boolean matches(TolkienCharacter tolkienCharacter) {
   *     return tolkienCharacter.getRace() == MAN;
   *   }
   * };
   *
   * Condition&lt;Ring&gt; oneRingBearer = new Condition&lt;Ring&gt;("One ring bearer") {
   *   public boolean matches(Ring ring) {
   *     return ring == oneRing;
   *   }
   * };
   *
   * // assertion will fail
   * assertThat(ringBearers).hasEntrySatisfying(isMan, oneRingBearer);
   *
   * ringBearers.put(isildur, oneRing);
   *
   * // now assertion will pass
   * assertThat(ringBearers).hasEntrySatisfying(isMan, oneRingBearer);</code></pre>
   *
   * @param keyCondition the condition to be matched by the entry's key.
   * @param valueCondition the condition to be matched by the entry's value.
   * @return {@code this} assertion object.
   * @throws NullPointerException if any of the given conditions is {@code null}.
   * @throws AssertionError if the actual map is {@code null}.
   * @throws AssertionError if there is no entry with a key matching {@code keyCondition} and a value matching {@code valueCondition}.
   * @since 2.7.0  / 3.7.0
   */
  public SELF hasEntrySatisfying(Condition<? super K> keyCondition, Condition<? super V> valueCondition) {
    maps.assertHasEntrySatisfyingConditions(info, actual, keyCondition, valueCondition);
    return myself;
  }

  /**
   * Verifies that the actual map contains an entry with a key satisfying the given {@code keyCondition}.
   * <p>
   * Example:
   * <pre><code class='java'> Map&lt;TolkienCharacter, Ring&gt; ringBearers = new HashMap&lt;&gt;();
   * ringBearers.put(galadriel, nenya);
   * ringBearers.put(gandalf, narya);
   * ringBearers.put(elrond, vilya);
   * ringBearers.put(frodo, oneRing);
   *
   * Condition&lt;TolkienCharacter&gt; isElf = new Condition&lt;TolkienCharacter&gt;("is elf") {
   *   public boolean matches(TolkienCharacter tolkienCharacter) {
   *     return tolkienCharacter.getRace() == ELF;
   *   }
   * };
   *
   * Condition&lt;TolkienCharacter&gt; isOrc = new Condition&lt;TolkienCharacter&gt;("is orc") {
   *   public boolean matches(TolkienCharacter tolkienCharacter) {
   *     return tolkienCharacter.getRace() == ORC;
   *   }
   * };
   *
   * // assertion will pass
   * assertThat(ringBearers).hasKeySatisfying(isElf);
   *
   * // assertion will fail
   * assertThat(ringBearers).hasKeySatisfying(isOrc);</code></pre>
   *
   * @param keyCondition the condition to be matched by the entry's key.
   * @return {@code this} assertion object.
   * @throws NullPointerException if the given condition is {@code null}.
   * @throws AssertionError if the actual map is {@code null}.
   * @throws AssertionError if there is no key matching the given {@code keyCondition}.
   * @since 2.7.0  / 3.7.0
   */
  public SELF hasKeySatisfying(Condition<? super K> keyCondition) {
    maps.assertHasKeySatisfying(info, actual, keyCondition);
    return myself;
  }

  /**
   * Verifies that the actual map contains an entry with a value satisfying the given {@code valueCondition}.
   * <p>
   * Example:
   * <pre><code class='java'> Map&lt;Ring, TolkienCharacter&gt; ringBearers = new HashMap&lt;&gt;();
   * ringBearers.put(nenya, galadriel);
   * ringBearers.put(narya, gandalf);
   * ringBearers.put(vilya, elrond);
   * ringBearers.put(oneRing, frodo);
   *
   * Condition&lt;TolkienCharacter&gt; isElf = new Condition&lt;TolkienCharacter&gt;("is elf") {
   *   public boolean matches(TolkienCharacter tolkienCharacter) {
   *     return tolkienCharacter.getRace() == ELF;
   *   }
   * };
   *
   * Condition&lt;TolkienCharacter&gt; isOrc = new Condition&lt;TolkienCharacter&gt;("is orc") {
   *   public boolean matches(TolkienCharacter tolkienCharacter) {
   *     return tolkienCharacter.getRace() == ORC;
   *   }
   * };
   *
   * // assertion will pass
   *
   * assertThat(ringBearers).hasValueSatisfying(isElf);
   * // assertion will fail
   * assertThat(ringBearers).hasValueSatisfying(isOrc);</code></pre>
   *
   * @param valueCondition the condition to be matched by the entry's value.
   * @return {@code this} assertion object.
   * @throws NullPointerException if the given condition is {@code null}.
   * @throws AssertionError if the actual map is {@code null}.
   * @throws AssertionError if there is no value matching the given {@code valueCondition}.
   * @since 2.7.0  / 3.7.0
   */
  public SELF hasValueSatisfying(Condition<? super V> valueCondition) {
    maps.assertHasValueSatisfying(info, actual, valueCondition);
    return myself;
  }

  /**
   * Verifies that the actual map does not contain the given entries.
   * <p>
   * Example :
   * <pre><code class='java'> Map&lt;Ring, TolkienCharacter&gt; ringBearers = new HashMap&lt;&gt;();
   * ringBearers.put(nenya, galadriel);
   * ringBearers.put(narya, gandalf);
   * ringBearers.put(vilya, elrond);
   * ringBearers.put(oneRing, frodo);
   * 
   * // assertion will pass
   * assertThat(ringBearers).doesNotContain(entry(oneRing, aragorn), entry(oneRing, sauron));
   * 
   * // assertions will fail
   * assertThat(ringBearers).doesNotContain(entry(oneRing, frodo));
   * assertThat(ringBearers).doesNotContain(entry(oneRing, frodo), entry(oneRing, aragorn));</code></pre>
   * 
   * @param entries the given entries.
   * @return {@code this} assertion object.
   * @throws NullPointerException if the given argument is {@code null}.
   * @throws IllegalArgumentException if the given argument is an empty array.
   * @throws AssertionError if the actual map is {@code null}.
   * @throws AssertionError if the actual map contains any of the given entries.
   */
  public SELF doesNotContain(@SuppressWarnings("unchecked") Map.Entry<? extends K, ? extends V>... entries) {
    maps.assertDoesNotContain(info, actual, entries);
    return myself;
  }

  /**
   * Verifies that the actual map does not contain the given entry.
   * <p>
   * Example :
   * <pre><code class='java'> Map&lt;Ring, TolkienCharacter&gt; ringBearers = new HashMap&lt;&gt;();
   * ringBearers.put(nenya, galadriel);
   * ringBearers.put(narya, gandalf);
   * ringBearers.put(vilya, elrond);
   * ringBearers.put(oneRing, frodo);
   * 
   * // assertion will pass
   * assertThat(ringBearers).doesNotContainEntry(oneRing, aragorn);
   * 
   * // assertion will fail
   * assertThat(ringBearers).doesNotContain(oneRing, frodo);</code></pre>
   * 
   * @param key key of the entry.
   * @param value value of the entry.
   * @return {@code this} assertion object.
   * @throws NullPointerException if the given argument is {@code null}.
   * @throws IllegalArgumentException if the given argument is an empty array.
   * @throws AssertionError if the actual map is {@code null}.
   * @throws AssertionError if the actual map contains any of the given entries.
   */
  public SELF doesNotContainEntry(K key, V value) {
    maps.assertDoesNotContain(info, actual, array(entry(key, value)));
    return myself;
  }

  /**
   * Verifies that the actual map contains the given key.
   * <p>
   * Example :
   * <pre><code class='java'> Map&lt;Ring, TolkienCharacter&gt; ringBearers = new HashMap&lt;&gt;();
   * ringBearers.put(nenya, galadriel);
   * ringBearers.put(narya, gandalf);
   * ringBearers.put(vilya, elrond);
   * 
   * // assertion will pass
   * assertThat(ringBearers).containsKey(vilya);
   * 
   * // assertion will fail
   * assertThat(ringBearers).containsKey(oneRing);</code></pre>
   * 
   * @param key the given key
   * @return {@code this} assertions object
   * @throws AssertionError if the actual map is {@code null}.
   * @throws AssertionError if the actual map does not contain the given key.
   */
  @SuppressWarnings("unchecked")
  public SELF containsKey(K key) {
    return containsKeys(key);
  }

  /**
   * Verifies that the actual map contains the given keys.
   * <p>
   * Example :
   * <pre><code class='java'> Map&lt;Ring, TolkienCharacter&gt; ringBearers = new HashMap&lt;&gt;();
   * ringBearers.put(nenya, galadriel);
   * ringBearers.put(narya, gandalf);
   * ringBearers.put(oneRing, frodo);
   * 
   * // assertions will pass
   * assertThat(ringBearers).containsKeys(nenya, oneRing);
   * 
   * // assertions will fail
   * assertThat(ringBearers).containsKeys(vilya);
   * assertThat(ringBearers).containsKeys(vilya, oneRing);</code></pre>
   * 
   * @param keys the given keys
   * @return {@code this} assertions object
   * @throws AssertionError if the actual map is {@code null}.
   * @throws AssertionError if the actual map does not contain the given key.
   * @throws IllegalArgumentException if the given argument is an empty array.
   */

  public SELF containsKeys(@SuppressWarnings("unchecked") K... keys) {
    maps.assertContainsKeys(info, actual, keys);
    return myself;
  }

  /**
   * Verifies that the actual map does not contain the given key.
   * <p>
   * Example :
   * <pre><code class='java'> Map&lt;Ring, TolkienCharacter&gt; elvesRingBearers = new HashMap&lt;&gt;();
   * elvesRingBearers.put(nenya, galadriel);
   * elvesRingBearers.put(narya, gandalf);
   * elvesRingBearers.put(vilya, elrond);
   * 
   * // assertion will pass
   * assertThat(elvesRingBearers).doesNotContainKey(oneRing);
   * 
   * // assertion will fail
   * assertThat(elvesRingBearers).doesNotContainKey(vilya);</code></pre>
   * 
   * @param key the given key
   * @return {@code this} assertions object
   * @throws AssertionError if the actual map is {@code null}.
   * @throws AssertionError if the actual map contains the given key.
   */
  @SuppressWarnings("unchecked")
  public SELF doesNotContainKey(K key) {
    return doesNotContainKeys(key);
  }

  /**
   * Verifies that the actual map does not contain any of the given keys.
   * <p>
   * Example :
   * <pre><code class='java'> Map&lt;Ring, TolkienCharacter&gt; elvesRingBearers = new HashMap&lt;&gt;();
   * elvesRingBearers.put(nenya, galadriel);
   * elvesRingBearers.put(narya, gandalf);
   * elvesRingBearers.put(vilya, elrond);
   * 
   * // assertion will pass
   * assertThat(elvesRingBearers).doesNotContainKeys(oneRing, someManRing);
   * 
   * // assertions will fail
   * assertThat(elvesRingBearers).doesNotContainKeys(vilya, nenya);
   * assertThat(elvesRingBearers).doesNotContainKeys(vilya, oneRing);</code></pre>
   * 
   * @param keys the given keys
   * @return {@code this} assertions object
   * @throws AssertionError if the actual map is {@code null}.
   * @throws AssertionError if the actual map contains the given key.
   */
  public SELF doesNotContainKeys(@SuppressWarnings("unchecked") K... keys) {
    maps.assertDoesNotContainKeys(info, actual, keys);
    return myself;
  }

  /**
   * Verifies that the actual map contains only the given keys and nothing else, in any order.
   *
   * <p>
   * Examples :
   * <pre><code class='java'> Map&lt;Ring, TolkienCharacter&gt; ringBearers = new HashMap&lt;&gt;();
   * ringBearers.put(nenya, galadriel);
   * ringBearers.put(narya, gandalf);
   * ringBearers.put(vilya, elrond);
   * ringBearers.put(oneRing, frodo);
   * 
   * // assertion will pass
   * assertThat(ringBearers).containsOnlyKeys(oneRing, nenya, narya, vilya);
   * 
   * // assertion will fail
   * assertThat(ringBearers).containsOnlyKeys(oneRing, nenya);</code></pre>
   * 
   * @param keys the given keys that should be in the actual map.
   * @return {@code this} assertions object
   * @throws AssertionError if the actual map is {@code null}.
   * @throws AssertionError if the actual map does not contain the given keys, i.e. the actual map contains some or none
   *           of the given keys, or the actual map contains more entries than the given ones.
   * @throws IllegalArgumentException if the given argument is an empty array.
   */

  public SELF containsOnlyKeys(@SuppressWarnings("unchecked") K... keys) {
    maps.assertContainsOnlyKeys(info, actual, keys);
    return myself;
  }

  /**
   * Verifies that the actual map contains the given value.
   * <p>
   * Example :
   * <pre><code class='java'> Map&lt;Ring, TolkienCharacter&gt; ringBearers = new HashMap&lt;&gt;();
   * ringBearers.put(nenya, galadriel);
   * ringBearers.put(narya, gandalf);
   * ringBearers.put(vilya, elrond);
   * ringBearers.put(oneRing, frodo);
   * 
   * // assertion will pass
   * assertThat(ringBearers).containsValue(frodo);
   * 
   * // assertion will fail
   * assertThat(ringBearers).containsValue(sauron);</code></pre>
   * 
   * @param value the value to look for.
   * @return {@code this} assertions object
   * @throws AssertionError if the actual map is {@code null}.
   * @throws AssertionError if the actual map does not contain the given value.
   */
  public SELF containsValue(V value) {
    maps.assertContainsValue(info, actual, value);
    return myself;
  }

  /**
   * Verifies that the actual map contains the given values.
   * <p>
   * Example :
   * <pre><code class='java'> Map&lt;Ring, TolkienCharacter&gt; ringBearers = new HashMap&lt;&gt;();
   * ringBearers.put(nenya, galadriel);
   * ringBearers.put(narya, gandalf);
   * ringBearers.put(vilya, elrond);
   * ringBearers.put(oneRing, frodo);
   *
   * // assertion will pass
   * assertThat(ringBearers).containsValues(frodo, galadriel);
   * 
   * // assertions will fail
   * assertThat(ringBearers).containsValues(sauron, aragorn);
   * assertThat(ringBearers).containsValues(sauron, frodo);</code></pre>
   *
   * @param values the values to look for in the actual map.
   * @return {@code this} assertions object
   * @throws AssertionError if the actual map is {@code null}.
   * @throws AssertionError if the actual map does not contain the given values.
   */

  public SELF containsValues(@SuppressWarnings("unchecked") V... values) {
    maps.assertContainsValues(info, actual, values);
    return myself;
  }

  /**
   * Verifies that the actual map does not contain the given value.
   * <p>
   * Example :
   * <pre><code class='java'> Map&lt;Ring, TolkienCharacter&gt; ringBearers = new HashMap&lt;&gt;();
   * ringBearers.put(nenya, galadriel);
   * ringBearers.put(narya, gandalf);
   * ringBearers.put(vilya, elrond);
   * ringBearers.put(oneRing, frodo);
   * 
   * // assertion will pass
   * assertThat(ringBearers).doesNotContainValue(aragorn);
   * 
   * // assertion will fail
   * assertThat(ringBearers).doesNotContainValue(frodo);</code></pre>
   * 
   * @param value the value that should not be in actual map.
   * @return {@code this} assertions object
   * @throws AssertionError if the actual map is {@code null}.
   * @throws AssertionError if the actual map contains the given value.
   */
  public SELF doesNotContainValue(V value) {
    maps.assertDoesNotContainValue(info, actual, value);
    return myself;
  }

  /**
   * Verifies that the actual map contains only the given entries and nothing else, in any order.
   * 
   * <p>
   * Examples :
   * <pre><code class='java'> Map&lt;Ring, TolkienCharacter&gt; ringBearers = new HashMap&lt;&gt;();
   * ringBearers.put(nenya, galadriel);
   * ringBearers.put(narya, gandalf);
   * ringBearers.put(vilya, elrond);
   * ringBearers.put(oneRing, frodo);
   * 
   * // assertion will pass
   * assertThat(ringBearers).containsOnly(entry(oneRing, frodo), entry(nenya, galadriel), entry(narya, gandalf), entry(vilya, elrond));
   * 
   * // assertion will fail
   * assertThat(ringBearers).containsOnly(entry(oneRing, frodo), entry(nenya, galadriel));</code></pre>
   * 
   * @param entries the entries that should be in the actual map.
   * @return {@code this} assertions object
   * @throws AssertionError if the actual map is {@code null}.
   * @throws NullPointerException if the given argument is {@code null}.
   * @throws IllegalArgumentException if the given argument is an empty array.
   * @throws AssertionError if the actual map does not contain the given entries, i.e. the actual map contains some or
   *           none of the given entries, or the actual map contains more entries than the given ones.
   */
  public SELF containsOnly(@SuppressWarnings("unchecked") Map.Entry<? extends K, ? extends V>... entries) {
    maps.assertContainsOnly(info, actual, entries);
    return myself;
  }

  /**
   * Verifies that the actual map contains only the given entries and nothing else, <b>in order</b>.<br>
   * This assertion should only be used with maps that have a consistent iteration order (i.e. don't use it with
   * {@link java.util.HashMap}, prefer {@link #containsOnly(java.util.Map.Entry...)} in that case).
   * <p>
   * Example :
   * <pre><code class='java'> Map&lt;Ring, TolkienCharacter&gt; ringBearers = newLinkedHashMap(entry(oneRing, frodo),   
   *                                                            entry(nenya, galadriel), 
   *                                                            entry(narya, gandalf));  
   * 
   * // assertion will pass
   * assertThat(ringBearers).containsExactly(entry(oneRing, frodo), 
   *                                         entry(nenya, galadriel), 
   *                                         entry(narya, gandalf));
   * 
   * // assertion will fail as actual and expected order differ
   * assertThat(ringBearers).containsExactly(entry(nenya, galadriel), 
   *                                         entry(narya, gandalf), 
   *                                         entry(oneRing, frodo));</code></pre>
   * 
   * @param entries the given entries.
   * @return {@code this} assertions object
   * @throws NullPointerException if the given entries array is {@code null}.
   * @throws AssertionError if the actual map is {@code null}.
   * @throws IllegalArgumentException if the given entries array is empty.
   * @throws AssertionError if the actual map does not contain the given entries with same order, i.e. the actual map
   *           contains some or none of the given entries, or the actual map contains more entries than the given ones
   *           or entries are the same but the order is not.
   */
  public SELF containsExactly(@SuppressWarnings("unchecked") Map.Entry<? extends K, ? extends V>... entries) {
    maps.assertContainsExactly(info, actual, entries);
    return myself;
  }

  /**
   * Do not use this method.
   * 
   * @deprecated Custom element Comparator is not supported for MapEntry comparison.
   * @throws UnsupportedOperationException if this method is called.
   */
  @Override
  @Deprecated
  public SELF usingElementComparator(Comparator<? super Map.Entry<? extends K, ? extends V>> customComparator) {
    throw new UnsupportedOperationException("custom element Comparator is not supported for MapEntry comparison");
  }

  /**
   * Do not use this method.
   * 
   * @deprecated Custom element Comparator is not supported for MapEntry comparison.
   * @throws UnsupportedOperationException if this method is called.
   */
  @Override
  @Deprecated
  public SELF usingDefaultElementComparator() {
    throw new UnsupportedOperationException("custom element Comparator is not supported for MapEntry comparison");
  }

  // override methods to avoid compilation error when chaining an AbstractAssert method with a AbstractMapAssert one
  // this is pretty sad, a better fix for that would be welcome

  @Override
  @CheckReturnValue
  public SELF as(String description, Object... args) {
    return super.as(description, args);
  }

  @Override
  @CheckReturnValue
  public SELF as(Description description) {
    return super.as(description);
  }

  @Override
  @CheckReturnValue
  public SELF describedAs(Description description) {
    return super.describedAs(description);
  }

  @Override
  @CheckReturnValue
  public SELF describedAs(String description, Object... args) {
    return super.describedAs(description, args);
  }

  @Override
  public SELF doesNotHave(Condition<? super ACTUAL> condition) {
    return super.doesNotHave(condition);
  }

  @Override
  public SELF doesNotHaveSameClassAs(Object other) {
    return super.doesNotHaveSameClassAs(other);
  }

  @Override
  public SELF has(Condition<? super ACTUAL> condition) {
    return super.has(condition);
  }

  @Override
  public SELF hasSameClassAs(Object other) {
    return super.hasSameClassAs(other);
  }

  @Override
  public SELF hasToString(String expectedToString) {
    return super.hasToString(expectedToString);
  }

  @Override
  public SELF is(Condition<? super ACTUAL> condition) {
    return super.is(condition);
  }

  @Override
  public SELF isEqualTo(Object expected) {
    return super.isEqualTo(expected);
  }

  @Override
  public SELF isExactlyInstanceOf(Class<?> type) {
    return super.isExactlyInstanceOf(type);
  }

  @Override
  public SELF isIn(Iterable<?> values) {
    return super.isIn(values);
  }

  @Override
  public SELF isIn(Object... values) {
    return super.isIn(values);
  }

  @Override
  public SELF isInstanceOf(Class<?> type) {
    return super.isInstanceOf(type);
  }

  @Override
  public SELF isInstanceOfAny(Class<?>... types) {
    return super.isInstanceOfAny(types);
  }

  @Override
  public SELF isNot(Condition<? super ACTUAL> condition) {
    return super.isNot(condition);
  }

  @Override
  public SELF isNotEqualTo(Object other) {
    return super.isNotEqualTo(other);
  }

  @Override
  public SELF isNotExactlyInstanceOf(Class<?> type) {
    return super.isNotExactlyInstanceOf(type);
  }

  @Override
  public SELF isNotIn(Iterable<?> values) {
    return super.isNotIn(values);
  }

  @Override
  public SELF isNotIn(Object... values) {
    return super.isNotIn(values);
  }

  @Override
  public SELF isNotInstanceOf(Class<?> type) {
    return super.isNotInstanceOf(type);
  }

  @Override
  public SELF isNotInstanceOfAny(Class<?>... types) {
    return super.isNotInstanceOfAny(types);
  }

  @Override
  public SELF isNotOfAnyClassIn(Class<?>... types) {
    return super.isNotOfAnyClassIn(types);
  }

  @Override
  public SELF isNotNull() {
    return super.isNotNull();
  }

  @Override
  public SELF isNotSameAs(Object other) {
    return super.isNotSameAs(other);
  }

  @Override
  public SELF isOfAnyClassIn(Class<?>... types) {
    return super.isOfAnyClassIn(types);
  }

  @Override
  public SELF isSameAs(Object expected) {
    return super.isSameAs(expected);
  }

  @Override
  @CheckReturnValue
  public SELF overridingErrorMessage(String newErrorMessage, Object... args) {
    return super.overridingErrorMessage(newErrorMessage, args);
  }

  @Override
  @CheckReturnValue
  public SELF usingDefaultComparator() {
    return super.usingDefaultComparator();
  }

  @Override
  @CheckReturnValue
  public SELF usingComparator(Comparator<? super ACTUAL> customComparator) {
    return super.usingComparator(customComparator);
  }

  @Override
  @CheckReturnValue
  public SELF withFailMessage(String newErrorMessage, Object... args) {
    return super.withFailMessage(newErrorMessage, args);
  }

  @Override
  @CheckReturnValue
  public SELF withThreadDumpOnError() {
    return super.withThreadDumpOnError();
  }

  /**
   * Returns an {@code Assert} object that allows performing assertions on the size of the {@link Map} under test.
   * <p>
   * Once this method is called, the object under test is no longer the {@link Map} but its size,
   * to perform assertions on the {@link Map}, call {@link AbstractMapSizeAssert#returnToMap()}. 
   * <p>
   * Example :
   * <pre><code class='java'> Map&lt;Ring, TolkienCharacter&gt; ringBearers = newHashMap(entry(oneRing, frodo),
   *                                                      entry(nenya, galadriel), 
   *                                                      entry(narya, gandalf));  
   * 
   * // assertion will pass:
   * assertThat(ringBearers).size().isGreaterThan(1)                
   *                               .isLessThanOrEqualTo(3)
   *                        returnToMap().contains(entry(oneRing, frodo), 
   *                                               entry(nenya, galadriel), 
   *                                               entry(narya, gandalf));
   * 
   * // assertion will fail:
   * assertThat(ringBearers).size().isGreaterThan(5);</code></pre>
<<<<<<< HEAD
   * 
   * @return {@code this} assertions object
=======
   *
   * @return a {@link AbstractMapSizeAssert} to allow assertions on the the number of key-value mappings in this map
>>>>>>> ed4234b8
   * @throws NullPointerException if the given map is {@code null}.
   */
  @SuppressWarnings({ "rawtypes", "unchecked" })
  @CheckReturnValue
  public AbstractMapSizeAssert<SELF, ACTUAL, K, V> size() {
    Preconditions.checkNotNull(actual, "Can not perform assertions on the size of a null map.");
    return new MapSizeAssert(this, actual.size());
  }

  /**
   * Extract the values of given keys from the map under test into an array, this new array becoming
   * the object under test.
   * <p>
   * For example, if you specify "id", "name" and "email" keys then the array will contain the map values for 
   * these keys, you can then perform array assertions on the extracted values.
   * <p>
   * If a given key is not present in the map under test, a null value is extracted.
   * <p>
   * Example:
   * <pre><code class='java'> Map&lt;String, Object&gt; map = new HashMap&lt;&gt;(); 
   * map.put("name", "kawhi");                  
   * map.put("age", 25);                        
   *                                            
   * assertThat(map).extracting("name", "age")
   *                .contains("kawhi", 25);</code></pre>     
   * <p>
   * Note that the order of extracted keys value is consistent with the iteration order of the array under test.
   * <p>
   * Nested keys are not yet supported, passing "name.first" won't get a value for "name" and then try to extract 
   * "first" from the previously extracted value, instead it will simply look for a value under "name.first" key.  
   *
   * @param keys the keys used to get values from the map under test
   * @return a new assertion object whose object under test is the array containing the extracted map values
   */
  @CheckReturnValue
  @Override
  public AbstractObjectArrayAssert<?, Object> extracting(String... keys) {
    return super.extracting(keys);
  }

  /**
   * Flatten the values of the given keys from the actual map under test into a new array, this new array becoming the object under test.
   * <p>
   * If a given key is not present in the map under test, a {@code null} value is extracted.
   * <p>
   * If a given key value is not an {@link Iterable} or an array, it is simply extracted but (obviously) not flattened.
   * <p>
   * Example:
   * <pre><code class='java'> List&lt;String&gt; names = asList("Dave", "Jeff");                          
   * LinkedHashSet&lt;String&gt; jobs = newLinkedHashSet("Plumber", "Builder");  
   * Iterable&lt;String&gt; cities = asList("Dover", "Boston", "Paris");
   * int[] ranks = { 1, 2, 3 };
   * 
   * Map&lt;String, Object&gt; map = new LinkedHashMap&lt;&gt;();                                    
   * map.put("name", names);                                         
   * map.put("job", jobs);                                           
   * map.put("city", cities);                                        
   * map.put("rank", ranks);                                        
   * 
   * assertThat(map).flatExtracting("name","job","city", "rank")
   *                .containsExactly("Dave", "Jeff", 
   *                                 "Plumber", "Builder", 
   *                                 "Dover", "Boston", "Paris"
   *                                 1, 2, 3);
   *                
   * // the order of values in the resulting array is the order of map keys then key values:                
   * assertThat(map).flatExtracting("city", "job", "name")                
   *                .containsExactly("Dover", "Boston", "Paris", 
   *                                 "Plumber", "Builder", 
   *                                 "Dave", "Jeff");
   *                        
   * // contains exactly null twice (one for each unknown keys)
   * assertThat(map).flatExtracting("foo", "name", "bar")
   *                .containsExactly(null, "Dave", "Jeff", null);
   *                
   * // if the key value is not an iterable/array, it will be simply extracted but not flattened.
   * map.put("year", 2017));
   * assertThat(map).flatExtracting("name","job","year")
   *                .containsExactly("Dave", "Jeff", "Plumber", "Builder", "Dover", 2017);</code></pre>
   * <p>
   * Note that the order of values in the resulting array is the order of the map keys iteration then key values.
   *
   * @param keys the keys used to get values from the map under test
   * @return a new assertion object whose object under test is the array containing the extracted flattened map values
   */
  @CheckReturnValue
  public AbstractObjectArrayAssert<?, Object> flatExtracting(String... keys) {
    Tuple values = byName(keys).extract(actual);
    List<Object> valuesFlattened = flatten(values.toList());
    return extracting(valuesFlattened, keys);
  }

  private static List<Object> flatten(Iterable<Object> collectionToFlatten) {
    List<Object> result = new ArrayList<>();
    for (Object item : collectionToFlatten) {
      if (item instanceof Iterable<?>) result.addAll(toCollection((Iterable<?>) item));
      else if (isArray(item)) result.addAll(org.assertj.core.util.Arrays.asList(item));
      else result.add(item);
    }
    return result;
  }
}<|MERGE_RESOLUTION|>--- conflicted
+++ resolved
@@ -1192,13 +1192,8 @@
    * 
    * // assertion will fail:
    * assertThat(ringBearers).size().isGreaterThan(5);</code></pre>
-<<<<<<< HEAD
-   * 
-   * @return {@code this} assertions object
-=======
    *
    * @return a {@link AbstractMapSizeAssert} to allow assertions on the the number of key-value mappings in this map
->>>>>>> ed4234b8
    * @throws NullPointerException if the given map is {@code null}.
    */
   @SuppressWarnings({ "rawtypes", "unchecked" })

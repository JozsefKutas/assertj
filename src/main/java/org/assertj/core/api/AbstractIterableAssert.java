/**
 * Licensed under the Apache License, Version 2.0 (the "License"); you may not use this file except in compliance with
 * the License. You may obtain a copy of the License at
 *
 * http://www.apache.org/licenses/LICENSE-2.0
 *
 * Unless required by applicable law or agreed to in writing, software distributed under the License is distributed on
 * an "AS IS" BASIS, WITHOUT WARRANTIES OR CONDITIONS OF ANY KIND, either express or implied. See the License for the
 * specific language governing permissions and limitations under the License.
 *
 * Copyright 2012-2015 the original author or authors.
 */
package org.assertj.core.api;

import static java.util.stream.Collectors.toList;
import static java.util.stream.StreamSupport.stream;
import static org.assertj.core.api.filter.Filters.filter;
import static org.assertj.core.extractor.Extractors.byName;
import static org.assertj.core.extractor.Extractors.resultOf;
import static org.assertj.core.util.Arrays.isArray;
import static org.assertj.core.util.IterableUtil.toArray;
import static org.assertj.core.util.Lists.newArrayList;
import static org.assertj.core.util.Preconditions.checkNotNull;

import java.lang.reflect.Array;
import java.util.Collection;
import java.util.Comparator;
import java.util.HashSet;
import java.util.List;
import java.util.function.Function;
import java.util.function.Predicate;

import org.assertj.core.api.filter.FilterOperator;
import org.assertj.core.api.filter.Filters;
import org.assertj.core.api.iterable.Extractor;
import org.assertj.core.condition.Not;
import org.assertj.core.groups.FieldsOrPropertiesExtractor;
import org.assertj.core.groups.Tuple;
import org.assertj.core.internal.CommonErrors;
import org.assertj.core.internal.ComparatorBasedComparisonStrategy;
import org.assertj.core.internal.ComparisonStrategy;
import org.assertj.core.internal.FieldByFieldComparator;
import org.assertj.core.internal.IgnoringFieldsComparator;
import org.assertj.core.internal.IterableElementComparisonStrategy;
import org.assertj.core.internal.Iterables;
import org.assertj.core.internal.ObjectArrays;
import org.assertj.core.internal.Objects;
import org.assertj.core.internal.OnFieldsComparator;
import org.assertj.core.util.VisibleForTesting;
import org.assertj.core.util.introspection.IntrospectionError;

/**
 * Base class for implementations of <code>{@link ObjectEnumerableAssert}</code> whose actual value type is
 * <code>{@link Collection}</code>.
 *
 * @param <S> the "self" type of this assertion class. Please read &quot;<a href="http://bit.ly/1IZIRcY"
 *          target="_blank">Emulating 'self types' using Java Generics to simplify fluent API implementation</a>&quot;
 *          for more details.
 * @param <A> the type of the "actual" value.
 * @param <T> the type of elements of the "actual" value.
 * @author Yvonne Wang
 * @author Alex Ruiz
 * @author Mathieu Baechler
 * @author Joel Costigliola
 * @author Maciej Jaskowski
 * @author Nicolas François
 * @author Mikhail Mazursky
 * @author Mateusz Haligowski
 */
public abstract class AbstractIterableAssert<S extends AbstractIterableAssert<S, A, T>, A extends Iterable<? extends T>, T>
    extends AbstractAssert<S, A> implements ObjectEnumerableAssert<S, T> {

  @VisibleForTesting
  Iterables iterables = Iterables.instance();

  protected AbstractIterableAssert(A actual, Class<?> selfType) {
    super(actual, selfType);
  }

  /**
   * {@inheritDoc}
   */
  @Override
  public void isNullOrEmpty() {
    iterables.assertNullOrEmpty(info, actual);
  }

  /**
   * {@inheritDoc}
   */
  @Override
  public void isEmpty() {
    iterables.assertEmpty(info, actual);
  }

  /**
   * {@inheritDoc}
   */
  @Override
  public S isNotEmpty() {
    iterables.assertNotEmpty(info, actual);
    return myself;
  }

  /**
   * {@inheritDoc}
   */
  @Override
  public S hasSize(int expected) {
    iterables.assertHasSize(info, actual, expected);
    return myself;
  }

  /**
   * {@inheritDoc}
   */
  @Override
  public S hasSameSizeAs(Object other) {
    iterables.assertHasSameSizeAs(info, actual, other);
    return myself;
  }

  /**
   * {@inheritDoc}
   */
  @Override
  public S hasSameSizeAs(Iterable<?> other) {
    iterables.assertHasSameSizeAs(info, actual, other);
    return myself;
  }

  /**
   * {@inheritDoc}
   */
  @Override
  public S contains(@SuppressWarnings("unchecked") T... values) {
    iterables.assertContains(info, actual, values);
    return myself;
  }

  /**
   * {@inheritDoc}
   */
  @Override
  public S containsOnly(@SuppressWarnings("unchecked") T... values) {
    iterables.assertContainsOnly(info, actual, values);
    return myself;
  }

  /**
   * {@inheritDoc}
   */
  @Override
  public S containsOnlyOnce(@SuppressWarnings("unchecked") T... values) {
    iterables.assertContainsOnlyOnce(info, actual, values);
    return myself;
  }

  /**
   * {@inheritDoc}
   */
  @Override
  public S containsExactly(@SuppressWarnings("unchecked") T... values) {
    iterables.assertContainsExactly(info, actual, values);
    return myself;
  }

  /**
   * {@inheritDoc}
   */
  @Override
  public S isSubsetOf(Iterable<? extends T> values) {
    iterables.assertIsSubsetOf(info, actual, values);
    return myself;
  }

  /**
   * {@inheritDoc}
   */
  @Override
  public S containsSequence(@SuppressWarnings("unchecked") T... sequence) {
    iterables.assertContainsSequence(info, actual, sequence);
    return myself;
  }

  /**
   * {@inheritDoc}
   */
  @Override
  public S containsSubsequence(@SuppressWarnings("unchecked") T... sequence) {
    iterables.assertContainsSubsequence(info, actual, sequence);
    return myself;
  }

  @Override
  public S doesNotContain(@SuppressWarnings("unchecked") T... values) {
    iterables.assertDoesNotContain(info, actual, values);
    return myself;
  }

  @Override
  public S doesNotContainAnyElementsOf(Iterable<? extends T> iterable) {
    iterables.assertDoesNotContainAnyElementsOf(info, actual, iterable);
    return myself;
  }

  /**
   * {@inheritDoc}
   */
  @Override
  public S doesNotHaveDuplicates() {
    iterables.assertDoesNotHaveDuplicates(info, actual);
    return myself;
  }

  /**
   * {@inheritDoc}
   */
  @Override
  public S startsWith(@SuppressWarnings("unchecked") T... sequence) {
    iterables.assertStartsWith(info, actual, sequence);
    return myself;
  }

  /**
   * {@inheritDoc}
   */
  @Override
  public S endsWith(@SuppressWarnings("unchecked") T... sequence) {
    iterables.assertEndsWith(info, actual, sequence);
    return myself;
  }

  /**
   * {@inheritDoc}
   */
  @Override
  public S containsNull() {
    iterables.assertContainsNull(info, actual);
    return myself;
  }

  /**
   * {@inheritDoc}
   */
  @Override
  public S doesNotContainNull() {
    iterables.assertDoesNotContainNull(info, actual);
    return myself;
  }

  /**
   * {@inheritDoc}
   */
  @Override
  public S are(Condition<? super T> condition) {
    iterables.assertAre(info, actual, condition);
    return myself;
  }

  /**
   * {@inheritDoc}
   */
  @Override
  public S areNot(Condition<? super T> condition) {
    iterables.assertAreNot(info, actual, condition);
    return myself;
  }

  /**
   * {@inheritDoc}
   */
  @Override
  public S have(Condition<? super T> condition) {
    iterables.assertHave(info, actual, condition);
    return myself;
  }

  /**
   * {@inheritDoc}
   */
  @Override
  public S doNotHave(Condition<? super T> condition) {
    iterables.assertDoNotHave(info, actual, condition);
    return myself;
  }

  /**
   * {@inheritDoc}
   */
  @Override
  public S areAtLeastOne(Condition<? super T> condition) {
    areAtLeast(1, condition);
    return myself;
  }

  /**
   * {@inheritDoc}
   */
  @Override
  public S areAtLeast(int times, Condition<? super T> condition) {
    iterables.assertAreAtLeast(info, actual, times, condition);
    return myself;
  }

  /**
   * {@inheritDoc}
   */
  @Override
  public S areAtMost(int times, Condition<? super T> condition) {
    iterables.assertAreAtMost(info, actual, times, condition);
    return myself;
  }

  /**
   * {@inheritDoc}
   */
  @Override
  public S areExactly(int times, Condition<? super T> condition) {
    iterables.assertAreExactly(info, actual, times, condition);
    return myself;
  }

  /** {@inheritDoc} */
  @Override
  public S haveAtLeastOne(Condition<? super T> condition) {
    return haveAtLeast(1, condition);
  }

  /**
   * {@inheritDoc}
   */
  @Override
  public S haveAtLeast(int times, Condition<? super T> condition) {
    iterables.assertHaveAtLeast(info, actual, times, condition);
    return myself;
  }

  /**
   * {@inheritDoc}
   */
  @Override
  public S haveAtMost(int times, Condition<? super T> condition) {
    iterables.assertHaveAtMost(info, actual, times, condition);
    return myself;
  }

  /**
   * {@inheritDoc}
   */
  @Override
  public S haveExactly(int times, Condition<? super T> condition) {
    iterables.assertHaveExactly(info, actual, times, condition);
    return myself;
  }

  /**
   * Verifies that at least one element in the actual {@code Iterable} belong to the specified type (matching includes
   * subclasses of the given type).
   * <p/>
   * Example:
   * <pre><code class='java'> List&lt;Number&gt; numbers = new ArrayList&lt;Number&gt;();
   * numbers.add(1);
   * numbers.add(2L);
   * 
   * // successful assertion:
   * assertThat(numbers).hasAtLeastOneElementOfType(Long.class);
   * 
   * // assertion failure:
   * assertThat(numbers).hasAtLeastOneElementOfType(Float.class);</code></pre>
   *
   * @param expectedType the expected type.
   * @return this assertion object.
   * @throws NullPointerException if the given type is {@code null}.
   * @throws AssertionError if the actual {@code Object} group does not have any elements of the given type.
   */
  @Override
  public S hasAtLeastOneElementOfType(Class<?> expectedType) {
    // reuse code from object arrays as the logic is the same
    // (ok since this assertion don't rely on comparison strategy)
    ObjectArrays.instance().assertHasAtLeastOneElementOfType(info, toArray(actual), expectedType);
    return myself;
  }

  /**
   * Verifies that all the elements in the actual {@code Iterable} belong to the specified type (matching includes
   * subclasses of the given type).
   * <p/>
   * Example:
   * <pre><code class='java'> List&lt;Number&gt; numbers = new ArrayList&lt;Number&gt;();
   * numbers.add(1);
   * numbers.add(2);
   * numbers.add(3);
   * 
   * // successful assertion:
   * assertThat(numbers).hasOnlyElementsOfType(Number.class);
   * assertThat(numbers).hasOnlyElementsOfType(Integer.class);
   * 
   * // assertion failure:
   * assertThat(numbers).hasOnlyElementsOfType(Long.class);</code></pre>
   *
   * @param expectedType the expected type.
   * @return this assertion object.
   * @throws NullPointerException if the given type is {@code null}.
   * @throws AssertionError if one element is not of the expected type.
   */
  @Override
  public S hasOnlyElementsOfType(Class<?> expectedType) {
    // reuse code from object arrays as the logic is the same
    // (ok since this assertion don't rely on comparison strategy)
    ObjectArrays.instance().assertHasOnlyElementsOfType(info, toArray(actual), expectedType);
    return myself;
  }

  /**
   * {@inheritDoc}
   */
  @Override
  public S containsAll(Iterable<? extends T> iterable) {
    iterables.assertContainsAll(info, actual, iterable);
    return myself;
  }

  /**
   * {@inheritDoc}
   */
  @Override
  public S usingElementComparator(Comparator<? super T> elementComparator) {
    this.iterables = new Iterables(new ComparatorBasedComparisonStrategy(elementComparator));
    // to have the same semantics on base assertions like isEqualTo, we need to use an iterable comparator comparing
    // elements with elementComparator parameter
    objects = new Objects(new IterableElementComparisonStrategy<>(elementComparator));
    return myself;
  }

  /**
   * {@inheritDoc}
   */
  @Override
  public S usingDefaultElementComparator() {
    usingDefaultComparator();
    this.iterables = Iterables.instance();
    return myself;
  }

  /**
   * Extract the values of given field or property from the Iterable's elements under test into a new Iterable, this new
   * Iterable becoming the Iterable under test.
   * <p/>
   * It allows you to test a property/field of the the Iterable's elements instead of testing the elements themselves,
   * it can be sometimes much less work !
   * <p/>
   * Let's take an example to make things clearer :
   * <pre><code class='java'> // Build a list of TolkienCharacter, a TolkienCharacter has a name, and age and a Race (a specific class)
   * // they can be public field or properties, both can be extracted.
   * List&lt;TolkienCharacter&gt; fellowshipOfTheRing = new ArrayList&lt;TolkienCharacter&gt;();
   * 
   * fellowshipOfTheRing.add(new TolkienCharacter(&quot;Frodo&quot;, 33, HOBBIT));
   * fellowshipOfTheRing.add(new TolkienCharacter(&quot;Sam&quot;, 38, HOBBIT));
   * fellowshipOfTheRing.add(new TolkienCharacter(&quot;Gandalf&quot;, 2020, MAIA));
   * fellowshipOfTheRing.add(new TolkienCharacter(&quot;Legolas&quot;, 1000, ELF));
   * fellowshipOfTheRing.add(new TolkienCharacter(&quot;Pippin&quot;, 28, HOBBIT));
   * fellowshipOfTheRing.add(new TolkienCharacter(&quot;Gimli&quot;, 139, DWARF));
   * fellowshipOfTheRing.add(new TolkienCharacter(&quot;Aragorn&quot;, 87, MAN);
   * fellowshipOfTheRing.add(new TolkienCharacter(&quot;Boromir&quot;, 37, MAN));
   * 
   * // let's verify the names of TolkienCharacter in fellowshipOfTheRing :
   * 
   * assertThat(fellowshipOfTheRing).extracting(&quot;name&quot;)
   *           .contains(&quot;Boromir&quot;, &quot;Gandalf&quot;, &quot;Frodo&quot;)
   *           .doesNotContain(&quot;Sauron&quot;, &quot;Elrond&quot;);
   * 
   * // you can extract nested property/field like the name of Race :
   * 
   * assertThat(fellowshipOfTheRing).extracting(&quot;race.name&quot;)
   *                                .contains(&quot;Hobbit&quot;, &quot;Elf&quot;)
   *                                .doesNotContain(&quot;Orc&quot;);</code></pre>
   * <p/>
   * A property with the given name is looked for first, if it doesn't exist then a field with the given name is looked
   * for, if the field does not exist an {@link IntrospectionError} is thrown, by default private fields are read but
   * you can change this with {@link Assertions#setAllowComparingPrivateFields(boolean)}, trying to read a private field
   * when it's not allowed leads to an {@link IntrospectionError}.
   * <p/>
   * It only works if <b>all</b> objects have the field or all objects have the property with the given name, i.e. it
   * won't work if half of the objects have the field and the other the property.
   * <p/>
   * Note that the order of extracted property/field values is consistent with the iteration order of the Iterable under
   * test, for example if it's a {@link HashSet}, you won't be able to make any assumptions on the extracted values
   * order.
   * <hr>
   * <p/>
   * Extracting also support maps, that is, instead of extracting values from an Object, it extract maps values
   * corresponding to the given keys.
   * <p/>
   * Example:
   * <pre><code class='java'> Employee yoda = new Employee(1L, new Name("Yoda"), 800);
   * Employee luke = new Employee(2L, new Name("Luke"), 22);
   * Employee han = new Employee(3L, new Name("Han"), 31);
   * 
   * // build two maps
   * Map&lt;String, Employee&gt; map1 = new HashMap&lt;&gt;();
   * map1.put("key1", yoda);
   * map1.put("key2", luke);
   * 
   * Map&lt;String, Employee&gt; map2 = new HashMap&lt;&gt;();
   * map2.put("key1", yoda);
   * map2.put("key2", han);
   * 
   * // instead of a list of objects, we have a list of maps 
   * List&lt;Map&lt;String, Employee&gt;&gt; maps = asList(map1, map2);
   * 
   * // extracting a property in that case = get values from maps using property as a key
   * assertThat(maps).extracting("key2").containsExactly(luke, han);
   * assertThat(maps).extracting("key1").containsExactly(yoda, yoda);
   * 
   * // type safe version
   * assertThat(maps).extracting(key2, Employee.class).containsExactly(luke, han); 
   * 
   * // it works with several keys, extracted values being wrapped in a Tuple
   * assertThat(maps).extracting("key1", "key2").containsExactly(tuple(yoda, luke), tuple(yoda, han));
   * 
   * // unknown keys leads to null (map behavior)
   * assertThat(maps).extracting("bad key").containsExactly(null, null);</code></pre>
   *
   * @param propertyOrField the property/field to extract from the elements of the Iterable under test
   * @return a new assertion object whose object under test is the list of extracted property/field values.
   * @throws IntrospectionError if no field or property exists with the given name (or field exists but is not public)
   *           in one of the initial Iterable's element.
   */
  public ListAssert<Object> extracting(String propertyOrField) {
    List<Object> values = FieldsOrPropertiesExtractor.extract(actual, byName(propertyOrField));
    return new ListAssert<>(values);
  }

  /**
   * Extract the result of given method invocation on the Iterable's elements under test into a new Iterable, this new
   * Iterable becoming the Iterable under test.
   * <p/>
   * It allows you to test the method results of the Iterable's elements instead of testing the elements themselves, it
   * is especially usefull for classes that does not conform to Java Bean's getter specification (i.e. public String
   * toString() or public String status() instead of public String getStatus()).
   * <p/>
   * Let's take an example to make things clearer :
   * <pre><code class='java'> // Build a array of WesterosHouse, a WesterosHouse has a method: public String sayTheWords()
   * 
   * List&lt;WesterosHouse&gt; greatHouses = new ArrayList&lt;WesterosHouse&gt;();
   * greatHouses.add(new WesterosHouse(&quot;Stark&quot;, &quot;Winter is Coming&quot;));
   * greatHouses.add(new WesterosHouse(&quot;Lannister&quot;, &quot;Hear Me Roar!&quot;));
   * greatHouses.add(new WesterosHouse(&quot;Greyjoy&quot;, &quot;We Do Not Sow&quot;));
   * greatHouses.add(new WesterosHouse(&quot;Baratheon&quot;, &quot;Our is the Fury&quot;));
   * greatHouses.add(new WesterosHouse(&quot;Martell&quot;, &quot;Unbowed, Unbent, Unbroken&quot;));
   * greatHouses.add(new WesterosHouse(&quot;Tyrell&quot;, &quot;Growing Strong&quot;));
   * 
   * // let's verify the words of great houses in Westeros:
   * 
   * assertThat(greatHouses).extractingResultOf(&quot;sayTheWords&quot;)
   *                        .contains(&quot;Winter is Coming&quot;, &quot;We Do Not Sow&quot;, &quot;Hear Me Roar&quot;)
   *                        .doesNotContain(&quot;Lannisters always pay their debts&quot;);</code></pre>
   * 
   * Following requirements have to be met to extract method results:
   * <ul>
   * <li>method has to be public,</li>
   * <li>method cannot accept any arguments,</li>
   * <li>method cannot return void.</li>
   * </ul>
   * <p/>
   * Note that the order of extracted results is consistent with the iteration order of the Iterable under test, for
   * example if it's a {@link HashSet}, you won't be able to make any assumptions on the extracted results order.
   *
   * @param method the name of the method which result is to be extracted from the array under test
   * @return a new assertion object whose object under test is the Iterable of extracted values.
   * @throws IllegalArgumentException if no method exists with the given name, or method is not public, or method does
   *           return void, or method accepts arguments.
   */
  public ListAssert<Object> extractingResultOf(String method) {
    List<Object> values = FieldsOrPropertiesExtractor.extract(actual, resultOf(method));
    return new ListAssert<>(values);
  }

  /**
   * Extract the result of given method invocation on the Iterable's elements under test into a new list of the given
   * class, this new List becoming the object under test.
   * <p/>
   * It allows you to test the method results of the Iterable's elements instead of testing the elements themselves, it
   * is especially usefull for classes that does not conform to Java Bean's getter specification (i.e. public String
   * toString() or public String status() instead of public String getStatus()).
   * <p/>
   * Let's take an example to make things clearer :
   * <pre><code class='java'> // Build a array of WesterosHouse, a WesterosHouse has a method: public String sayTheWords()
   * List&lt;WesterosHouse&gt; greatHouses = new ArrayList&lt;WesterosHouse&gt;();
   * greatHouses.add(new WesterosHouse(&quot;Stark&quot;, &quot;Winter is Coming&quot;));
   * greatHouses.add(new WesterosHouse(&quot;Lannister&quot;, &quot;Hear Me Roar!&quot;));
   * greatHouses.add(new WesterosHouse(&quot;Greyjoy&quot;, &quot;We Do Not Sow&quot;));
   * greatHouses.add(new WesterosHouse(&quot;Baratheon&quot;, &quot;Our is the Fury&quot;));
   * greatHouses.add(new WesterosHouse(&quot;Martell&quot;, &quot;Unbowed, Unbent, Unbroken&quot;));
   * greatHouses.add(new WesterosHouse(&quot;Tyrell&quot;, &quot;Growing Strong&quot;));
   * 
   * // let's verify the words of great houses in Westeros:
   * 
   * assertThat(greatHouses).extractingResultOf(&quot;sayTheWords&quot;, String.class)
   *                        .contains(&quot;Winter is Coming&quot;, &quot;We Do Not Sow&quot;, &quot;Hear Me Roar&quot;)
   *                        .doesNotContain(&quot;Lannisters always pay their debts&quot;);</code></pre>
   * 
   * Following requirements have to be met to extract method results:
   * <ul>
   * <li>method has to be public,</li>
   * <li>method cannot accept any arguments,</li>
   * <li>method cannot return void.</li>
   * </ul>
   * <p/>
   * Note that the order of extracted property/field values is consistent with the iteration order of the Iterable under
   * test, for example if it's a {@link HashSet}, you won't be able to make any assumptions of the extracted values
   * order.
   *
   * @param method the name of the method which result is to be extracted from the array under test
   * @param extractedType type of element of the extracted List
   * @return a new assertion object whose object under test is the Iterable of extracted values.
   * @throws IllegalArgumentException if no method exists with the given name, or method is not public, or method does
   *           return void or method accepts arguments.
   */
  public <P> ListAssert<P> extractingResultOf(String method, Class<P> extractedType) {
    @SuppressWarnings("unchecked")
    List<P> values = (List<P>) FieldsOrPropertiesExtractor.extract(actual, resultOf(method));
    return new ListAssert<>(values);
  }

  /**
   * Extract the values of given field or property from the Iterable's elements under test into a new Iterable, this new
   * Iterable becoming the Iterable under test.
   * <p/>
   * It allows you to test a property/field of the the Iterable's elements instead of testing the elements themselves,
   * it can be sometimes much less work !
   * <p/>
   * Let's take an example to make things clearer :
   * <pre><code class='java'> // Build a list of TolkienCharacter, a TolkienCharacter has a name, and age and a Race (a specific class)
   * // they can be public field or properties, both can be extracted.
   * List&lt;TolkienCharacter&gt; fellowshipOfTheRing = new ArrayList&lt;TolkienCharacter&gt;();
   * 
   * fellowshipOfTheRing.add(new TolkienCharacter(&quot;Frodo&quot;, 33, HOBBIT));
   * fellowshipOfTheRing.add(new TolkienCharacter(&quot;Sam&quot;, 38, HOBBIT));
   * fellowshipOfTheRing.add(new TolkienCharacter(&quot;Gandalf&quot;, 2020, MAIA));
   * fellowshipOfTheRing.add(new TolkienCharacter(&quot;Legolas&quot;, 1000, ELF));
   * fellowshipOfTheRing.add(new TolkienCharacter(&quot;Pippin&quot;, 28, HOBBIT));
   * fellowshipOfTheRing.add(new TolkienCharacter(&quot;Gimli&quot;, 139, DWARF));
   * fellowshipOfTheRing.add(new TolkienCharacter(&quot;Aragorn&quot;, 87, MAN);
   * fellowshipOfTheRing.add(new TolkienCharacter(&quot;Boromir&quot;, 37, MAN));
   * 
   * // let's verify the names of TolkienCharacter in fellowshipOfTheRing :
   * 
   * assertThat(fellowshipOfTheRing).extracting(&quot;name&quot;, String.class)
   *           .contains(&quot;Boromir&quot;, &quot;Gandalf&quot;, &quot;Frodo&quot;)
   *           .doesNotContain(&quot;Sauron&quot;, &quot;Elrond&quot;);
   * 
   * // you can extract nested property/field like the name of Race :
   * 
   * assertThat(fellowshipOfTheRing).extracting(&quot;race.name&quot;, String.class)
   *                                .contains(&quot;Hobbit&quot;, &quot;Elf&quot;)
   *                                .doesNotContain(&quot;Orc&quot;);</code></pre>
   * 
   * A property with the given name is looked for first, if it doesn't exist then a field with the given name is looked
   * for, if the field does not exist an {@link IntrospectionError} is thrown, by default private fields are read but
   * you can change this with {@link Assertions#setAllowComparingPrivateFields(boolean)}, trying to read a private field
   * when it's not allowed leads to an {@link IntrospectionError}.
   * <p/>
   * It only works if <b>all</b> objects have the field or all objects have the property with the given name, i.e. it
   * won't work if half of the objects have the field and the other the property.
   * <p/>
   * Note that the order of extracted property/field values is consistent with the iteration order of the Iterable under
   * test, for example if it's a {@link HashSet}, you won't be able to make any assumptions on the extracted values
   * order.
   * <hr>
   * <p/>
   * Extracting also support maps, that is, instead of extracting values from an Object, it extract maps values
   * corresponding to the given keys.
   * <p/>
   * Example:
   * <pre><code class='java'> Employee yoda = new Employee(1L, new Name("Yoda"), 800);
   * Employee luke = new Employee(2L, new Name("Luke"), 22);
   * Employee han = new Employee(3L, new Name("Han"), 31);
   * 
   * // build two maps
   * Map&lt;String, Employee&gt; map1 = new HashMap&lt;&gt;();
   * map1.put("key1", yoda);
   * map1.put("key2", luke);
   * 
   * Map&lt;String, Employee&gt; map2 = new HashMap&lt;&gt;();
   * map2.put("key1", yoda);
   * map2.put("key2", han);
   * 
   * // instead of a list of objects, we have a list of maps 
   * List&lt;Map&lt;String, Employee&gt;&gt; maps = asList(map1, map2);
   * 
   * // extracting a property in that case = get values from maps using property as a key
   * assertThat(maps).extracting(key2, Employee.class).containsExactly(luke, han); 
   * 
   * // non type safe version
   * assertThat(maps).extracting("key2").containsExactly(luke, han);
   * assertThat(maps).extracting("key1").containsExactly(yoda, yoda);
   * 
   * // it works with several keys, extracted values being wrapped in a Tuple
   * assertThat(maps).extracting("key1", "key2").containsExactly(tuple(yoda, luke), tuple(yoda, han));
   * 
   * // unknown keys leads to null (map behavior)
   * assertThat(maps).extracting("bad key").containsExactly(null, null);</code></pre>
   *
   * @param propertyOrField the property/field to extract from the Iterable under test
   * @param extractingType type to return
   * @return a new assertion object whose object under test is the list of extracted property/field values.
   * @throws IntrospectionError if no field or property exists with the given name (or field exists but is not public)
   *           in one of the initial Iterable's element.
   */
  public <P> ListAssert<P> extracting(String propertyOrField, Class<P> extractingType) {
    @SuppressWarnings("unchecked")
    List<P> values = (List<P>) FieldsOrPropertiesExtractor.extract(actual, byName(propertyOrField));
    return new ListAssert<>(values);
  }

  /**
   * Extract the values of given fields/properties from the Iterable's elements under test into a new Iterable composed
   * of Tuple (a simple data structure), this new Iterable becoming the Iterable under test.
   * <p/>
   * It allows you to test fields/properties of the the Iterable's elements instead of testing the elements themselves,
   * it can be sometimes much less work!
   * <p/>
   * The Tuple data corresponds to the extracted values of the given fields/properties, for instance if you ask to
   * extract "id", "name" and "email" then each Tuple data will be composed of id, name and email extracted from the
   * element of the initial Iterable (the Tuple's data order is the same as the given fields/properties order).
   * <p/>
   * Let's take an example to make things clearer :
   * <pre><code class='java'> // Build a list of TolkienCharacter, a TolkienCharacter has a name, and age and a Race (a specific class)
   * // they can be public field or properties, both can be extracted.
   * List&lt;TolkienCharacter&gt; fellowshipOfTheRing = new ArrayList&lt;TolkienCharacter&gt;();
   * 
   * fellowshipOfTheRing.add(new TolkienCharacter(&quot;Frodo&quot;, 33, HOBBIT));
   * fellowshipOfTheRing.add(new TolkienCharacter(&quot;Sam&quot;, 38, HOBBIT));
   * fellowshipOfTheRing.add(new TolkienCharacter(&quot;Gandalf&quot;, 2020, MAIA));
   * fellowshipOfTheRing.add(new TolkienCharacter(&quot;Legolas&quot;, 1000, ELF));
   * fellowshipOfTheRing.add(new TolkienCharacter(&quot;Pippin&quot;, 28, HOBBIT));
   * fellowshipOfTheRing.add(new TolkienCharacter(&quot;Gimli&quot;, 139, DWARF));
   * fellowshipOfTheRing.add(new TolkienCharacter(&quot;Aragorn&quot;, 87, MAN);
   * fellowshipOfTheRing.add(new TolkienCharacter(&quot;Boromir&quot;, 37, MAN));
   * 
   * // let's verify 'name' and 'age' of some TolkienCharacter in fellowshipOfTheRing :
   * 
   * assertThat(fellowshipOfTheRing).extracting(&quot;name&quot;, &quot;age&quot;)
   *                                .contains(tuple(&quot;Boromir&quot;, 37),
   *                                          tuple(&quot;Sam&quot;, 38),
   *                                          tuple(&quot;Legolas&quot;, 1000));
   * 
   * 
   * // extract 'name', 'age' and Race name values.
   * 
   * assertThat(fellowshipOfTheRing).extracting(&quot;name&quot;, &quot;age&quot;, &quot;race.name&quot;)
   *                                .contains(tuple(&quot;Boromir&quot;, 37, &quot;Man&quot;),
   *                                          tuple(&quot;Sam&quot;, 38, &quot;Hobbit&quot;),
   *                                          tuple(&quot;Legolas&quot;, 1000, &quot;Elf&quot;));</code></pre>
   * 
   * A property with the given name is looked for first, if it doesn't exist then a field with the given name is looked
   * for, if the field does not exist an {@link IntrospectionError} is thrown, by default private fields are read but
   * you can change this with {@link Assertions#setAllowComparingPrivateFields(boolean)}, trying to read a private field
   * when it's not allowed leads to an {@link IntrospectionError}.
   * <p/>
   * It only works if <b>all</b> objects have the field or all objects have the property with the given name, i.e. it
   * won't work if half of the objects have the field and the other the property.
   * <p/>
   * Note that the order of extracted property/field values is consistent with the iteration order of the Iterable under
   * test, for example if it's a {@link HashSet}, you won't be able to make any assumptions on the extracted values
   * order.
   * <hr>
   * <p/>
   * Extracting also support maps, that is, instead of extracting values from an Object, it extract maps values
   * corresponding to the given keys.
   * <p/>
   * Example:
   * <pre><code class='java'> Employee yoda = new Employee(1L, new Name("Yoda"), 800);
   * Employee luke = new Employee(2L, new Name("Luke"), 22);
   * Employee han = new Employee(3L, new Name("Han"), 31);
   * 
   * // build two maps
   * Map&lt;String, Employee&gt; map1 = new HashMap&lt;&gt;();
   * map1.put("key1", yoda);
   * map1.put("key2", luke);
   * 
   * Map&lt;String, Employee&gt; map2 = new HashMap&lt;&gt;();
   * map2.put("key1", yoda);
   * map2.put("key2", han);
   * 
   * // instead of a list of objects, we have a list of maps 
   * List&lt;Map&lt;String, Employee&gt;&gt; maps = asList(map1, map2);
   * 
   * // extracting a property in that case = get values from maps using property as a key
   * assertThat(maps).extracting("key2").containsExactly(luke, han);
   * assertThat(maps).extracting("key1").containsExactly(yoda, yoda);
   * 
   * // it works with several keys, extracted values being wrapped in a Tuple
   * assertThat(maps).extracting("key1", "key2").containsExactly(tuple(yoda, luke), tuple(yoda, han));
   * 
   * // unknown keys leads to null (map behavior)
   * assertThat(maps).extracting("bad key").containsExactly(null, null);</code></pre>
   *
   * @param propertiesOrFields the properties/fields to extract from the elements of the Iterable under test
   * @return a new assertion object whose object under test is the list of Tuple with extracted properties/fields values
   *         as data.
   * @throws IntrospectionError if one of the given name does not match a field or property (or field exists but is not
   *           public) in one of the initial Iterable's element.
   */
  public ListAssert<Tuple> extracting(String... propertiesOrFields) {
    List<Tuple> values = FieldsOrPropertiesExtractor.extract(actual, byName(propertiesOrFields));
    return new ListAssert<>(values);
  }

  /**
   * Extract the values from Iterable's elements under test by applying an extracting function on them. The returned
   * iterable becomes a new object under test.
   * <p/>
   * It allows to test values from the elements in more safe way than by using {@link #extracting(String)}, as it
   * doesn't utilize introspection.
   * <p/>
   * Let's have a look at an example :
   * <pre><code class='java'> // Build a list of TolkienCharacter, a TolkienCharacter has a name, and age and a Race (a specific class)
   * // they can be public field or properties, both can be extracted.
   * List&lt;TolkienCharacter&gt; fellowshipOfTheRing = new ArrayList&lt;TolkienCharacter&gt;();
   * 
   * fellowshipOfTheRing.add(new TolkienCharacter(&quot;Frodo&quot;, 33, HOBBIT));
   * fellowshipOfTheRing.add(new TolkienCharacter(&quot;Sam&quot;, 38, HOBBIT));
   * fellowshipOfTheRing.add(new TolkienCharacter(&quot;Gandalf&quot;, 2020, MAIA));
   * fellowshipOfTheRing.add(new TolkienCharacter(&quot;Legolas&quot;, 1000, ELF));
   * fellowshipOfTheRing.add(new TolkienCharacter(&quot;Pippin&quot;, 28, HOBBIT));
   * fellowshipOfTheRing.add(new TolkienCharacter(&quot;Gimli&quot;, 139, DWARF));
   * fellowshipOfTheRing.add(new TolkienCharacter(&quot;Aragorn&quot;, 87, MAN);
   * fellowshipOfTheRing.add(new TolkienCharacter(&quot;Boromir&quot;, 37, MAN));
   * 
   * // this extracts the race
   * Extractor&lt;TolkienCharacter, Race&gt; race = new Extractor&lt;TolkienCharacter, Race&gt;() {
   *    &commat;Override
   *    public Race extract(TolkienCharacter input) {
   *        return input.getRace();
   *    }
   * }
   * 
   * // fellowship has hobbitses, right, my presioussss?
   * assertThat(fellowshipOfTheRing).extracting(race).contains(HOBBIT);</code></pre>
   * 
   * Note that the order of extracted property/field values is consistent with the iteration order of the Iterable under
   * test, for example if it's a {@link HashSet}, you won't be able to make any assumptions on the extracted values
   * order.
   * 
   * @param extractor the object transforming input object to desired one
   * @return a new assertion object whose object under test is the list of values extracted
   */
  public <V> ListAssert<V> extracting(Extractor<? super T, V> extractor) {
    List<V> values = FieldsOrPropertiesExtractor.extract(actual, extractor);
    return new ListAssert<>(values);
  }

  /**
   * Extract the Iterable values from Iterable's elements under test by applying an Iterable extracting function on them
   * and concatenating the result lists. The returned iterable becomes a new object under test.
   * <p/>
   * It allows testing the results of extracting values that are represented by Iterables.
   * <p/>
   * For example:
   * <pre><code class='java'> CartoonCharacter bart = new CartoonCharacter("Bart Simpson");
   * CartoonCharacter lisa = new CartoonCharacter("Lisa Simpson");
   * CartoonCharacter maggie = new CartoonCharacter("Maggie Simpson");
   * CartoonCharacter homer = new CartoonCharacter("Homer Simpson");
   * homer.addChildren(bart, lisa, maggie);
   * 
   * CartoonCharacter pebbles = new CartoonCharacter("Pebbles Flintstone");
   * CartoonCharacter fred = new CartoonCharacter("Fred Flintstone");
   * fred.getChildren().add(pebbles);
   * 
   * Extractor&lt;CartoonCharacter, List&lt;CartoonCharacter&gt;&gt; childrenOf = new Extractor&lt;CartoonChildren, List&lt;CartoonChildren&gt;&gt;() {
   *    &commat;Override
   *    public List&lt;CartoonChildren&gt; extract(CartoonCharacter input) {
   *        return input.getChildren();
   *    }
   * }
   * 
   * List&lt;CartoonCharacter&gt; parents = newArrayList(homer, fred);
   * // check children
   * assertThat(parent).flatExtracting(childrenOf)
   *                   .containsOnly(bart, lisa, maggie, pebbles);</code></pre>
   * 
   * The order of extracted values is consisted with both the order of the collection itself, as well as the extracted
   * collections.
   * 
   * @param extractor the object transforming input object to an Iterable of desired ones
   * @return a new assertion object whose object under test is the list of values extracted
   */
  public <V> ListAssert<V> flatExtracting(Extractor<? super T, ? extends Collection<V>> extractor) {
    List<V> result = newArrayList();
    final List<? extends Collection<V>> extractedValues = FieldsOrPropertiesExtractor.extract(actual, extractor);

    for (Collection<? extends V> iterable : extractedValues) {
      result.addAll(iterable);
    }

    return new ListAssert<>(result);
  }

  /**
   * Extract from Iterable's elements the Iterable/Array values corresponding to the given property/field name and
   * concatenate them into a single list becoming the new object under test.
   * <p/>
   * It allows testing the elements of extracting values that are represented by iterables or arrays.
   * <p/>
   * For example:
   * <pre><code class='java'> CartoonCharacter bart = new CartoonCharacter("Bart Simpson");
   * CartoonCharacter lisa = new CartoonCharacter("Lisa Simpson");
   * CartoonCharacter maggie = new CartoonCharacter("Maggie Simpson");
   * CartoonCharacter homer = new CartoonCharacter("Homer Simpson");
   * homer.addChildren(bart, lisa, maggie);
   *
   * CartoonCharacter pebbles = new CartoonCharacter("Pebbles Flintstone");
   * CartoonCharacter fred = new CartoonCharacter("Fred Flintstone");
   * fred.getChildren().add(pebbles);
   *
   * List&lt;CartoonCharacter&gt; parents = newArrayList(homer, fred);
   * // check children
   * assertThat(parents).flatExtracting("children")
   *                    .containsOnly(bart, lisa, maggie, pebbles);</code></pre>
   *
   * The order of extracted values is consisted with both the order of the collection itself, as well as the extracted
   * collections.
   *
   * @param propertyName the object transforming input object to an Iterable of desired ones
   * @return a new assertion object whose object under test is the list of values extracted
   * @throws IllegalArgumentException if one of the extracted property value was not an array or an iterable.
   */
  public ListAssert<Object> flatExtracting(String propertyName) {
    List<Object> extractedValues = newArrayList();
    List<?> extractedGroups = FieldsOrPropertiesExtractor.extract(actual, byName(propertyName));
    for (Object group : extractedGroups) {
      // expecting group to be an iterable or an array
      if (isArray(group)) {
        int size = Array.getLength(group);
        for (int i = 0; i < size; i++) {
          extractedValues.add(Array.get(group, i));
        }
      } else if (group instanceof Iterable) {
        Iterable<?> iterable = (Iterable<?>) group;
        for (Object value : iterable) {
          extractedValues.add(value);
        }
      } else {
        CommonErrors.wrongElementTypeForFlatExtracting(group);
      }
    }
    return new ListAssert<>(extractedValues);
  }

  /**
   * Use the given {@link Function}s to extract the values from the Iterable's elements under test into a new Iterable
   * composed of {@link Tuple} (a simple data structure containing th extracted values), this new Iterable becoming the
   * Iterable under test.
   * <p/>
   * It allows you to test values from the Iterable's elements instead of testing the elements themselves, it can be
   * sometimes much less work!
   * <p/>
   * The Tuple data corresponds to the extracted values from the Iterable's elements, for instance if you pass functions
   * extracting "id", "name" and "email" values then each Tuple data will be composed of an id, a name and an email
   * extracted from the element of the initial Iterable (the Tuple's data order is the same as the given functions
   * order).
   * <p/>
   * Let's take an example to make things clearer :
   * 
   * <pre><code class='java'>
   * // Build a list of TolkienCharacter, a TolkienCharacter has a name, and age and a Race (a specific class)
   * // they can be public field or properties, both can be extracted.
   * List&lt;TolkienCharacter&gt; fellowshipOfTheRing = new ArrayList&lt;TolkienCharacter&gt;();
   * 
   * fellowshipOfTheRing.add(new TolkienCharacter(&quot;Frodo&quot;, 33, HOBBIT));
   * fellowshipOfTheRing.add(new TolkienCharacter(&quot;Sam&quot;, 38, HOBBIT));
   * fellowshipOfTheRing.add(new TolkienCharacter(&quot;Gandalf&quot;, 2020, MAIA));
   * fellowshipOfTheRing.add(new TolkienCharacter(&quot;Legolas&quot;, 1000, ELF));
   * fellowshipOfTheRing.add(new TolkienCharacter(&quot;Pippin&quot;, 28, HOBBIT));
   * fellowshipOfTheRing.add(new TolkienCharacter(&quot;Gimli&quot;, 139, DWARF));
   * fellowshipOfTheRing.add(new TolkienCharacter(&quot;Aragorn&quot;, 87, MAN);
   * fellowshipOfTheRing.add(new TolkienCharacter(&quot;Boromir&quot;, 37, MAN));
   * 
   * // let's verify 'name', 'age' and Race of some TolkienCharacter in fellowshipOfTheRing :
   * 
   * assertThat(fellowshipOfTheRing).extracting(TolkienCharacter::getName,
   *                                            character -> character.getAge(),
   *                                            TolkienCharacter::getRace)
   *                                .containsOnly(tuple("Frodo", 33, HOBBIT),
   *                                              tuple("Sam", 38, HOBBIT),
   *                                              tuple("Gandalf", 2020, MAIA),
   *                                              tuple("Legolas", 1000, ELF),
   *                                              tuple("Pippin", 28, HOBBIT),
   *                                              tuple("Gimli", 139, DWARF),
   *                                              tuple("Aragorn", 87, MAN),
   *                                              tuple("Boromir", 37, MAN));
   * </code></pre>
   * You can use lambda expression or a method reference to extract the expected values.
   * <p/>
   * Use {@link Tuple#tuple(Object...)} to initialize the expected values.
   * <p/>
   * Note that the order of the extracted tuples list is consistent with the iteration order of the Iterable under test,
   * for example if it's a {@link HashSet}, you won't be able to make any assumptions on the extracted tuples order.
   * 
   * @param extractors the extractor functions to extract a value from an element of the Iterable under test.
   * @return a new assertion object whose object under test is the list of Tuple containing the extracted values.
   */
  @SafeVarargs
  public final ListAssert<Tuple> extracting(Function<T, ?>... extractors) {
    // combine all extractors into one function
    Function<T, Tuple> tupleExtractor = objectToExtractValueFrom -> {
      Tuple tuple = new Tuple();
      for (Function<T, ?> extractor : extractors) {
        // extract value one by one
        tuple.addData(extractor.apply(objectToExtractValueFrom));
      }
      return tuple;
    };

    List<Tuple> tuples = stream(actual.spliterator(), false).map(tupleExtractor)
                                                            .collect(toList());
    return new ListAssert<Tuple>(tuples);
  }

  /**
   * Same as {@link #containsExactly(Object[])} but handle the {@link Iterable} to array conversion. Same semantic as
   * {@link #containsExactly(Object...)} : verifies that actual contains all the elements of the given iterable and
   * nothing else <b>in the same order</b>.
   * <p/>
   * Example :
   * 
   * <pre><code class='java'>
   * Iterable&lt;Ring&gt; elvesRings = newArrayList(vilya, nenya, narya);
   * 
   * // assertion will pass
   * assertThat(elvesRings).containsExactly(newLinkedList(vilya, nenya, narya));
   * 
   * // assertion will fail as actual and expected orders differ.
   * assertThat(elvesRings).containsExactly(newLinkedList(nenya, vilya, narya));
   * </code></pre>
   *
   * @param iterable the given {@code Iterable} we will get elements from.
   */
  @Override
  public S containsExactlyElementsOf(Iterable<? extends T> iterable) {
    return containsExactly(toArray(iterable));
  }

  /**
   * {@inheritDoc}
   */
  @Override
  public S containsOnlyElementsOf(Iterable<? extends T> iterable) {
    return containsOnly(toArray(iterable));
  }

  /**
   * {@inheritDoc}
   */
  @Override
  public S hasSameElementsAs(Iterable<? extends T> iterable) {
    return containsOnlyElementsOf(iterable);
  }

  /**
   * Use field/property by field/property comparison (including inherited fields/properties) instead of relying on
   * actual type A <code>equals</code> method to compare group elements for incoming assertion checks. Private fields
   * are included but this can be disabled using {@link Assertions#setAllowExtractingPrivateFields(boolean)}.
   * <p/>
   * This can be handy if <code>equals</code> method of the objects to compare does not suit you.
   * <p/>
   * Note that the comparison is <b>not</b> recursive, if one of the fields/properties is an Object, it will be compared
   * to the other field/property using its <code>equals</code> method.
   * </p>
   * Example:
   * <pre><code class='java'> TolkienCharacter frodo = new TolkienCharacter("Frodo", 33, HOBBIT);
   * TolkienCharacter frodoClone = new TolkienCharacter("Frodo", 33, HOBBIT);
   * 
   * // Fail if equals has not been overridden in TolkienCharacter as equals default implementation only compares references
   * assertThat(newArrayList(frodo)).contains(frodoClone);
   * 
   * // frodo and frodoClone are equals when doing a field by field comparison.
   * assertThat(newArrayList(frodo)).usingFieldByFieldElementComparator().contains(frodoClone);</code></pre>
   *
   * @return {@code this} assertion object.
   */
  public S usingFieldByFieldElementComparator() {
    return usingElementComparator(new FieldByFieldComparator());
  }

  /**
   * Use field/property by field/property comparison on the <b>given fields/properties only</b> (including inherited
   * fields/properties)instead of relying on actual type A <code>equals</code> method to compare group elements for
   * incoming assertion checks. Private fields are included but this can be disabled using
   * {@link Assertions#setAllowExtractingPrivateFields(boolean)}.
   * <p/>
   * This can be handy if <code>equals</code> method of the objects to compare does not suit you.
   * <p/>
   * Note that the comparison is <b>not</b> recursive, if one of the fields/properties is an Object, it will be compared
   * to the other field/property using its <code>equals</code> method.
   * </p>
   * Example:
   * <pre><code class='java'> TolkienCharacter frodo = new TolkienCharacter("Frodo", 33, HOBBIT);
   * TolkienCharacter sam = new TolkienCharacter("Sam", 38, HOBBIT);
   * 
   * // frodo and sam both are hobbits, so they are equals when comparing only race
   * assertThat(newArrayList(frodo)).usingElementComparatorOnFields("race").contains(sam); // OK
   * 
   * // ... but not when comparing both name and race
   * assertThat(newArrayList(frodo)).usingElementComparatorOnFields("name", "race").contains(sam); // FAIL</code></pre>
   *
   * @return {@code this} assertion object.
   */
  public S usingElementComparatorOnFields(String... fields) {
    return usingElementComparator(new OnFieldsComparator(fields));
  }

  protected S usingComparisonStrategy(ComparisonStrategy comparisonStrategy) {
    iterables = new Iterables(comparisonStrategy);
    return myself;
  }

  /**
   * Use field/property by field/property on all fields/properties <b>except</b> the given ones (including inherited
   * fields/properties)instead of relying on actual type A <code>equals</code> method to compare group elements for
   * incoming assertion checks. Private fields are included but this can be disabled using
   * {@link Assertions#setAllowExtractingPrivateFields(boolean)}.
   * <p/>
   * This can be handy if <code>equals</code> method of the objects to compare does not suit you.
   * <p/>
   * Note that the comparison is <b>not</b> recursive, if one of the fields/properties is an Object, it will be compared
   * to the other field/property using its <code>equals</code> method.
   * </p>
   * Example:
   * <pre><code class='java'> TolkienCharacter frodo = new TolkienCharacter("Frodo", 33, HOBBIT);
   * TolkienCharacter sam = new TolkienCharacter("Sam", 38, HOBBIT);
   * 
   * // frodo and sam both are hobbits, so they are equals when comparing only race (i.e. ignoring all other fields)
   * assertThat(newArrayList(frodo)).usingElementComparatorIgnoringFields("name", "age").contains(sam); // OK
   * 
   * // ... but not when comparing both name and race
   * assertThat(newArrayList(frodo)).usingElementComparatorIgnoringFields("age").contains(sam); // FAIL</code></pre>
   *
   * @return {@code this} assertion object.
   */
  public S usingElementComparatorIgnoringFields(String... fields) {
    return usingElementComparator(new IgnoringFieldsComparator(fields));
  }

  /**
   * Enable hexadecimal representation of Iterable elements instead of standard representation in error messages.
   * <p/>
   * It can be useful to better understand what the error was with a more meaningful error message.
   * <p/>
   * Example
   * <pre><code class='java'> final List&lt;Byte&gt; bytes = newArrayList((byte) 0x10, (byte) 0x20);</code></pre>
   *
   * With standard error message:
   * <pre><code class='java'> assertThat(bytes).contains((byte)0x30);
   * 
   * Expecting:
   *  <[16, 32]>
   * to contain:
   *  <[48]>
   * but could not find:
   *  <[48]></code></pre>
   *
   * With Hexadecimal error message:
   * <pre><code class='java'> assertThat(bytes).inHexadecimal().contains((byte)0x30);
   * 
   * Expecting:
   *  <[0x10, 0x20]>
   * to contain:
   *  <[0x30]>
   * but could not find:
   *  <[0x30]></code></pre>
   *
   * @return {@code this} assertion object.
   */
  @Override
  public S inHexadecimal() {
    return super.inHexadecimal();
  }

  /**
   * Enable binary representation of Iterable elements instead of standard representation in error messages.
   * <p/>
   * Example:
   * <pre><code class='java'> final List&lt;Byte&gt; bytes = newArrayList((byte) 0x10, (byte) 0x20);</code></pre>
   *
   * With standard error message:
   * <pre><code class='java'> assertThat(bytes).contains((byte)0x30);
   * 
   * Expecting:
   *  <[16, 32]>
   * to contain:
   *  <[48]>
   * but could not find:
   *  <[48]></code></pre>
   *
   * With binary error message:
   * <pre><code class='java'> assertThat(bytes).inBinary().contains((byte)0x30);
   * 
   * Expecting:
   *  <[0b00010000, 0b00100000]>
   * to contain:
   *  <[0b00110000]>
   * but could not find:
   *  <[0b00110000]></code></pre>
   *
   * @return {@code this} assertion object.
   */
  @Override
  public S inBinary() {
    return super.inBinary();
  }

  /**
   * Filter the iterable under test keeping only elements having a property or field equal to {@code expectedValue}, the
   * property/field is specified by {@code propertyOrFieldName} parameter.
   * <p>
   * The filter first tries to get the value from a property (named {@code propertyOrFieldName}), if no such property
   * exists it tries to read the value from a field. Reading private fields is supported by default, this can be
   * globally disabled by calling {@link Assertions#setAllowExtractingPrivateFields(boolean)
   * Assertions.setAllowExtractingPrivateFields(false)}.
   * <p>
   * When reading <b>nested</b> property/field, if an intermediate value is null the whole nested property/field is
   * considered to be null, thus reading "address.street.name" value will return null if "street" value is null.
   * <p>
   * 
   * As an example, let's check all employees 800 years old (yes, special employees):
   * <pre><code class='java'> Employee yoda   = new Employee(1L, new Name("Yoda"), 800);
   * Employee obiwan = new Employee(2L, new Name("Obiwan"), 800);
   * Employee luke   = new Employee(3L, new Name("Luke", "Skywalker"), 26);
   * Employee noname = new Employee(4L, null, 50);
   * 
   * List&lt;Employee&gt; employees = newArrayList(yoda, luke, obiwan, noname);
   *
   * assertThat(employees).filteredOn("age", 800)
   *                      .containsOnly(yoda, obiwan);</code></pre>
   *                      
   * Nested properties/fields are supported:
   * <pre><code class='java'> // Name is bean class with 'first' and 'last' String properties
   *
   * // name is null for noname => it does not match the filter on "name.first" 
   * assertThat(employees).filteredOn("name.first", "Luke")
   *                      .containsOnly(luke);
   * 
   * assertThat(employees).filteredOn("name.last", "Vader")
   *                      .isEmpty();</code></pre>
   * <p>
   * If you want to filter on null value, use {@link #filteredOnNull(String)} as Java will resolve the call to
   * {@link #filteredOn(String, FilterOperator)} instead of this method.
   * <p>
   * An {@link IntrospectionError} is thrown if the given propertyOrFieldName can't be found in one of the iterable
   * elements.
   * <p>
   * You can chain filters:
   * <pre><code class='java'> // fellowshipOfTheRing is a list of TolkienCharacter having race and name fields
   * // 'not' filter is statically imported from Assertions.not 
   * 
   * assertThat(fellowshipOfTheRing).filteredOn("race.name", "Man")
   *                                .filteredOn("name", not("Boromir"))
<<<<<<< HEAD
   *                                .containsOnly(aragorn);
   * </code></pre>
   * If you need more complex filter, use {@link #filteredOn(Predicate)} or {@link #filteredOn(Condition)}.
=======
   *                                .containsOnly(aragorn);</code></pre>
   * 
   * If you need more complex filter, use {@link #filteredOn(Condition)} and provide a {@link Condition} to specify the
   * filter to apply.
>>>>>>> 9bdae75f
   * 
   * @param propertyOrFieldName the name of the property or field to read
   * @param expectedValue the value to compare element's property or field with
   * @return a new assertion object with the filtered iterable under test
   * @throws IllegalArgumentException if the given propertyOrFieldName is {@code null} or empty.
   * @throws IntrospectionError if the given propertyOrFieldName can't be found in one of the iterable elements.
   */
  @SuppressWarnings("unchecked")
  public S filteredOn(String propertyOrFieldName, Object expectedValue) {
    Filters<? extends T> filter = filter((Iterable<? extends T>) actual);
    Iterable<? extends T> filteredIterable = filter.with(propertyOrFieldName, expectedValue).get();
    return (S) new ListAssert<>(newArrayList(filteredIterable));
  }

  /**
   * Filter the iterable under test keeping only elements whose property or field specified by
   * {@code propertyOrFieldName} is null.
   * <p>
   * The filter first tries to get the value from a property (named {@code propertyOrFieldName}), if no such property
   * exists it tries to read the value from a field. Reading private fields is supported by default, this can be
   * globally disabled by calling {@link Assertions#setAllowExtractingPrivateFields(boolean)
   * Assertions.setAllowExtractingPrivateFields(false)}.
   * <p>
   * When reading <b>nested</b> property/field, if an intermediate value is null the whole nested property/field is
   * considered to be null, thus reading "address.street.name" value will return null if "street" value is null.
   * <p>
   * As an example, let's check all employees 800 years old (yes, special employees):
   * <pre><code class='java'> Employee yoda   = new Employee(1L, new Name("Yoda"), 800);
   * Employee obiwan = new Employee(2L, new Name("Obiwan"), 800);
   * Employee luke   = new Employee(3L, new Name("Luke", "Skywalker"), 26);
   * Employee noname = new Employee(4L, null, 50);
   * 
   * List&lt;Employee&gt; employees = newArrayList(yoda, luke, obiwan, noname);
   *
   * assertThat(employees).filteredOnNull("name")
   *                      .containsOnly(noname);</code></pre>
   * 
   * Nested properties/fields are supported:
   * <pre><code class='java'> // Name is bean class with 'first' and 'last' String properties
   *
   * assertThat(employees).filteredOnNull("name.last")
   *                      .containsOnly(yoda, obiwan, noname);</code></pre>
   * 
   * An {@link IntrospectionError} is thrown if the given propertyOrFieldName can't be found in one of the iterable
   * elements.
   * <p>
   * If you need more complex filter, use {@link #filteredOn(Predicate)} or {@link #filteredOn(Condition)}.
   * 
   * @param propertyOrFieldName the name of the property or field to read
   * @return a new assertion object with the filtered iterable under test
   * @throws IntrospectionError if the given propertyOrFieldName can't be found in one of the iterable elements.
   */
  public S filteredOnNull(String propertyOrFieldName) {
    // need to cast nulll to Object otherwise it calls :
    // filteredOn(String propertyOrFieldName, FilterOperation<?> filterOperation)
    return filteredOn(propertyOrFieldName, (Object) null);
  }

  /**
   * Filter the iterable under test keeping only elements having a property or field matching the filter expressed with
   * the {@link FilterOperator}, the property/field is specified by {@code propertyOrFieldName} parameter.
   * <p>
   * The existing filters are :
   * <ul>
   * <li> {@link Assertions#not(Object) not(Object)}</li>
   * <li> {@link Assertions#in(Object...) in(Object...)}</li>
   * <li> {@link Assertions#notIn(Object...) notIn(Object...)}</li>
   * </ul>
   * <p>
   * Whatever filter is applied, it first tries to get the value from a property (named {@code propertyOrFieldName}), if
   * no such property exists it tries to read the value from a field. Reading private fields is supported by default,
   * this can be globally disabled by calling {@link Assertions#setAllowExtractingPrivateFields(boolean)
   * Assertions.setAllowExtractingPrivateFields(false)}.
   * <p>
   * When reading <b>nested</b> property/field, if an intermediate value is null the whole nested property/field is
   * considered to be null, thus reading "address.street.name" value will return null if "street" value is null.
   * <p>
   * 
   * As an example, let's check stuff on some special employees :
   * <pre><code class='java'> Employee yoda   = new Employee(1L, new Name("Yoda"), 800);
   * Employee obiwan = new Employee(2L, new Name("Obiwan"), 800);
   * Employee luke   = new Employee(3L, new Name("Luke", "Skywalker"), 26);
   * 
   * List&lt;Employee&gt; employees = newArrayList(yoda, luke, obiwan, noname);
   *
   * // 'not' filter is statically imported from Assertions.not 
   * assertThat(employees).filteredOn("age", not(800))
   *                      .containsOnly(luke);
   * 
   * // 'in' filter is statically imported from Assertions.in
   * // Name is bean class with 'first' and 'last' String properties 
   * assertThat(employees).filteredOn("name.first", in("Yoda", "Luke"))
   *                      .containsOnly(yoda, luke);
   * 
   * // 'notIn' filter is statically imported from Assertions.notIn
   * assertThat(employees).filteredOn("name.first", notIn("Yoda", "Luke"))
   *                      .containsOnly(obiwan);</code></pre>
   * 
   * An {@link IntrospectionError} is thrown if the given propertyOrFieldName can't be found in one of the iterable
   * elements.
   * <p>
   * Note that combining filter operators is not supported, thus the following code is not correct:
   * <pre><code class='java'> // Combining filter operators like not(in(800)) is NOT supported
   * // -&gt; throws UnsupportedOperationException
   * assertThat(employees).filteredOn("age", not(in(800)))
   *                      .contains(luke);</code></pre>
   * <p>
   * You can chain filters:
   * <pre><code class='java'> // fellowshipOfTheRing is a list of TolkienCharacter having race and name fields
   * // 'not' filter is statically imported from Assertions.not 
   * 
   * assertThat(fellowshipOfTheRing).filteredOn("race.name", "Man")
   *                                .filteredOn("name", not("Boromir"))
<<<<<<< HEAD
   *                                .containsOnly(aragorn);
   * </code></pre>
   * If you need more complex filter, use {@link #filteredOn(Predicate)} or {@link #filteredOn(Condition)}.
=======
   *                                .containsOnly(aragorn);</code></pre>
   * 
   * If you need more complex filter, use {@link #filteredOn(Condition)} and provide a {@link Condition} to specify the
   * filter to apply.
>>>>>>> 9bdae75f
   * 
   * @param propertyOrFieldName the name of the property or field to read
   * @param filterOperator the filter operator to apply
   * @return a new assertion object with the filtered iterable under test
   * @throws IllegalArgumentException if the given propertyOrFieldName is {@code null} or empty.
   */
  @SuppressWarnings("unchecked")
  public S filteredOn(String propertyOrFieldName, FilterOperator<?> filterOperator) {
    checkNotNull(filterOperator);
    Filters<? extends T> filter = filter((Iterable<? extends T>) actual).with(propertyOrFieldName);
    filterOperator.applyOn(filter);
    return (S) new ListAssert<>(newArrayList(filter.get()));
  }

  /**
   * Filter the iterable under test keeping only elements matching the given {@link Condition}.
   * <p>
   * If you prefer {@link Predicate} over {@link Condition}, use {@link #filteredOn(Predicate)}.
   * <p>
   * Example : check old employees whose age > 100:
   * <pre><code class='java'> Employee yoda   = new Employee(1L, new Name("Yoda"), 800);
   * Employee obiwan = new Employee(2L, new Name("Obiwan"), 800);
   * Employee luke   = new Employee(3L, new Name("Luke", "Skywalker"), 26);
   * Employee noname = new Employee(4L, null, 50);
   * 
   * List&lt;Employee&gt; employees = newArrayList(yoda, luke, obiwan, noname);
   * 
   * // old employee condition, "old employees" describes the condition in error message
   * // you just have to implement 'matches' method 
   * Condition&lt;Employee&gt; oldEmployees = new Condition&lt;Employee&gt;("old employees") {
   *       {@literal @}Override
   *       public boolean matches(Employee employee) {
   *         return employee.getAge() > 100;
   *       }
   *     };
   *   }
   * assertThat(employees).filteredOn(oldEmployees)
   *                      .containsOnly(yoda, obiwan);</code></pre>
   * 
   * You can combine {@link Condition} with condition operator like {@link Not}:
   * <pre><code class='java'> // 'not' filter is statically imported from Assertions.not
   * assertThat(employees).filteredOn(not(oldEmployees))
   *                      .contains(luke, noname);</code></pre>
   * 
   * @param condition the filter condition / predicate
   * @return a new assertion object with the filtered iterable under test
   * @throws IllegalArgumentException if the given condition is {@code null}.
   */
  @SuppressWarnings("unchecked")
  public S filteredOn(Condition<? super T> condition) {
    Filters<? extends T> filter = filter((Iterable<? extends T>) actual);
    Iterable<? extends T> filteredIterable = filter.being(condition).get();
    return (S) new ListAssert<>(newArrayList(filteredIterable));
  }

  /**
   * Filter the iterable under test keeping only elements matching the given {@link Predicate}.
   * <p>
   * Example : check old employees whose age > 100:
   * 
   * <pre><code class='java'> 
   * Employee yoda   = new Employee(1L, new Name("Yoda"), 800);
   * Employee obiwan = new Employee(2L, new Name("Obiwan"), 800);
   * Employee luke   = new Employee(3L, new Name("Luke", "Skywalker"), 26);
   * 
   * List&lt;Employee&gt; employees = newArrayList(yoda, luke, obiwan);
   * 
   * assertThat(employees).filteredOn(employee -> employee.getAge() > 100)
   *                      .containsOnly(yoda, obiwan);
   * </code></pre>
   * 
   * @param predicate the filter predicate
   * @return a new assertion object with the filtered iterable under test
   * @throws IllegalArgumentException if the given predicate is {@code null}.
   */
  @SuppressWarnings("unchecked")
  public S filteredOn(Predicate<? super T> predicate) {
    if (predicate == null) throw new IllegalArgumentException("The filter predicate should not be null");
    return (S) new ListAssert<>(stream(actual.spliterator(), false).filter(predicate).collect(toList()));
  }

}<|MERGE_RESOLUTION|>--- conflicted
+++ resolved
@@ -1259,16 +1259,9 @@
    * 
    * assertThat(fellowshipOfTheRing).filteredOn("race.name", "Man")
    *                                .filteredOn("name", not("Boromir"))
-<<<<<<< HEAD
-   *                                .containsOnly(aragorn);
-   * </code></pre>
+   *                                .containsOnly(aragorn);</code></pre>
+   * 
    * If you need more complex filter, use {@link #filteredOn(Predicate)} or {@link #filteredOn(Condition)}.
-=======
-   *                                .containsOnly(aragorn);</code></pre>
-   * 
-   * If you need more complex filter, use {@link #filteredOn(Condition)} and provide a {@link Condition} to specify the
-   * filter to apply.
->>>>>>> 9bdae75f
    * 
    * @param propertyOrFieldName the name of the property or field to read
    * @param expectedValue the value to compare element's property or field with
@@ -1382,16 +1375,9 @@
    * 
    * assertThat(fellowshipOfTheRing).filteredOn("race.name", "Man")
    *                                .filteredOn("name", not("Boromir"))
-<<<<<<< HEAD
-   *                                .containsOnly(aragorn);
-   * </code></pre>
+   *                                .containsOnly(aragorn);</code></pre>
+   * 
    * If you need more complex filter, use {@link #filteredOn(Predicate)} or {@link #filteredOn(Condition)}.
-=======
-   *                                .containsOnly(aragorn);</code></pre>
-   * 
-   * If you need more complex filter, use {@link #filteredOn(Condition)} and provide a {@link Condition} to specify the
-   * filter to apply.
->>>>>>> 9bdae75f
    * 
    * @param propertyOrFieldName the name of the property or field to read
    * @param filterOperator the filter operator to apply

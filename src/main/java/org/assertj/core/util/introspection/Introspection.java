--- conflicted
+++ resolved
@@ -94,14 +94,6 @@
   }
 
   private static Method findMethod(String name, Object target) {
-<<<<<<< HEAD
-	// TODO walk class hierarchy to check if any superclass declares the method we are looking for.
-	try {
-	  return target.getClass().getDeclaredMethod(name);
-	} catch (Throwable t) {
-	  return null;
-	}
-=======
     Class<?> clazz = target.getClass();
     while (clazz != null) {
       try {
@@ -111,7 +103,6 @@
       clazz = clazz.getSuperclass();
     }
     return null;
->>>>>>> 57e7ad68
   }
 
   private Introspection() {
